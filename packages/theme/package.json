--- conflicted
+++ resolved
@@ -1,10 +1,6 @@
 {
   "name": "@meetfranz/theme",
-<<<<<<< HEAD
-  "version": "1.0.11",
-=======
   "version": "1.0.12",
->>>>>>> 22a9ac15
   "description": "Theme configuration for Franz",
   "author": "Stefan Malzner <stefan@adlk.io>",
   "homepage": "https://github.com/meetfranz/franz",
@@ -29,9 +25,5 @@
   "dependencies": {
     "color": "^3.1.0"
   },
-<<<<<<< HEAD
-  "gitHead": "27778954921365e4957eae964e28f68690f3825f"
-=======
   "gitHead": "795eb685f4f57c66a2989993f0478e94baf3ca77"
->>>>>>> 22a9ac15
 }
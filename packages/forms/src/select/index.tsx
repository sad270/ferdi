import { mdiArrowRightDropCircleOutline, mdiCloseCircle, mdiMagnify } from '@mdi/js';
import Icon from '@mdi/react';
import { Theme } from '@meetfranz/theme';
import classnames from 'classnames';
import React, { Component, createRef } from 'react';
import injectStyle from 'react-jss';

import { IFormField, IWithStyle } from '../typings/generic';

import { NONAME } from 'dns';
import { Error } from '../error';
import { Label } from '../label';
import { Wrapper } from '../wrapper';

interface IOptions {
  [index: string]: string;
}

interface IData {
  [index: string]: string;
}

interface IProps extends IFormField, IWithStyle {
  actionText: string;
  className?: string;
  inputClassName?: string;
  defaultValue?: string;
  disabled?: boolean;
  id?: string;
  name: string;
  options: IOptions;
  value: string;
  onChange: (event: React.ChangeEvent<HTMLInputElement>) => void;
  showSearch: boolean;
  data: IData;
}

interface IState {
  open: boolean;
  value: string;
  needle: string;
  selected: number;
  options: IOptions;
}

const styles = (theme: Theme) => ({
  select: {
    background: theme.selectBackground,
    border: theme.selectBorder,
    borderRadius: theme.borderRadiusSmall,
    height: theme.selectHeight,
    fontSize: theme.uiFontSize,
    width: '100%',
    display: 'flex',
    alignItems: 'center',
    textAlign: 'left',
    color: theme.selectColor,
  },
  label: {
    '& > div': {
      marginTop: 5,
    }
  },
  popup: {
    opacity: 0,
    height: 0,
    overflowX: 'scroll',
    border: theme.selectBorder,
    borderTop: 0,
    transition: 'all 0.3s',
  },
  open: {
    opacity: 1,
    height: 350,
    background: theme.selectPopupBackground,
  },
  option: {
    padding: 10,
    borderBottom: theme.selectOptionBorder,
    color: theme.selectOptionColor,

    '&:hover': {
      background: theme.selectOptionItemHover,
      color: theme.selectOptionItemHoverColor,
    },
    '&:active': {
      background: theme.selectOptionItemActive,
      color: theme.selectOptionItemActiveColor,
    },
  },
  selected: {
    background: theme.selectOptionItemActive,
    color: theme.selectOptionItemActiveColor,
  },
  toggle: {
    marginLeft: 'auto',
    fill: theme.selectToggleColor,
    transition: 'transform 0.3s',
  },
  toggleOpened: {
    transform: 'rotateZ(90deg)',
  },
  searchContainer: {
    display: 'flex',
    background: theme.selectSearchBackground,
    alignItems: 'center',
    paddingLeft: 10,
    color: theme.selectColor,

    '& svg': {
      fill: theme.selectSearchColor,
    },
  },
  search: {
    border: 0,
    width: '100%',
    fontSize: theme.uiFontSize,
    background: 'none',
    marginLeft: 10,
    padding: [10, 0],
    color: theme.selectSearchColor,
  },
  clearNeedle: {
    background: 'none',
    border: 0,
  },
  focused: {
    fontWeight: 'bold',
    background: theme.selectOptionItemHover,
    color: theme.selectOptionItemHoverColor,
  },
  hasError: {
    borderColor: theme.brandDanger,
  },
  disabled: {
    opacity: theme.selectDisabledOpacity,
  },
});

class SelectComponent extends Component<IProps> {
  public static defaultProps = {
    onChange: () => {},
    showLabel: true,
    disabled: false,
    error: '',
  };

  state = {
    open: false,
    value: '',
    needle: '',
    selected: 0,
    options: null,
  };

  private componentRef = createRef<HTMLDivElement>();
  private inputRef = createRef<HTMLInputElement>();
  private searchInputRef = createRef<HTMLInputElement>();
  private scrollContainerRef = createRef<HTMLDivElement>();
  private activeOptionRef = createRef<HTMLDivElement>();

  private keyListener: any;

  componentWillReceiveProps(nextProps: IProps) {
    if (nextProps.value && nextProps.value !== this.props.value) {
      this.setState({
        value: nextProps.value,
      });
    }
  }

  componentDidUpdate(prevProps: IProps, prevState: IState) {
    const {
      open,
    } = this.state;

    if (this.searchInputRef && this.searchInputRef.current) {
      if (open) {
        this.searchInputRef.current.focus();
      }
    }
  }

  componentDidMount() {
    if (this.inputRef && this.inputRef.current) {
      const {
        data,
      } = this.props;

      if (data) {
        Object.keys(data).map(key => this.inputRef.current!.dataset[key] = data[key]);
      }
    }

    window.addEventListener('keydown', this.arrowKeysHandler.bind(this), false);
  }

  componentWillMount() {
    const {
      value,
    } = this.props;

    if (this.componentRef && this.componentRef.current) {
      this.componentRef.current.removeEventListener('keydown', this.keyListener);
    }

    if (value) {
      this.setState({
        value,
      });
    }

    this.setFilter();
  }

  componentWillUnmount() {
    window.removeEventListener('keydown', this.arrowKeysHandler.bind(this));
  }

  setFilter(needle: string = '') {
    const { options } = this.props;

    let filteredOptions = {};
    if (needle) {
      Object.keys(options).map((key) => {
        if (key.toLocaleLowerCase().startsWith(needle.toLocaleLowerCase()) || options[key].toLocaleLowerCase().startsWith(needle.toLocaleLowerCase())) {
          Object.assign(filteredOptions, {
            [`${key}`]: options[key],
          });
        }
      });
    } else {
      filteredOptions = options;
    }

    this.setState({
      needle,
      options: filteredOptions,
      selected: 0,
    });
  }

  select(key: string) {
    this.setState((state: IState) => ({
      value: key,
      open: false,
    }));

    this.setFilter();

    if (this.props.onChange) {
      this.props.onChange(key as any);
    }
  }

  arrowKeysHandler(e: KeyboardEvent) {
    const {
      selected,
      open,
      options,
    } = this.state;

    if (!open) return;

    if (e.keyCode === 38 || e.keyCode === 40) {
      e.preventDefault();
    }

    if (this.componentRef && this.componentRef.current) {
      if (e.keyCode === 38 && selected > 0) {
        this.setState((state: IState) => ({
          selected: state.selected - 1,
        }));
      } else if (e.keyCode === 40 && selected < Object.keys(options!).length - 1) {
        this.setState((state: IState) => ({
          selected: state.selected + 1,
        }));
      } else if (e.keyCode === 13) {
        this.select(Object.keys(options!)[selected]);
      }

      if (this.activeOptionRef && this.activeOptionRef.current && this.scrollContainerRef && this.scrollContainerRef.current) {
        const containerTopOffset = this.scrollContainerRef.current.offsetTop;
        const optionTopOffset = this.activeOptionRef.current.offsetTop;

        const topOffset = optionTopOffset - containerTopOffset;

        this.scrollContainerRef.current.scrollTop = topOffset - 35;
      }
    }

    switch (e.keyCode){
      case 37: case 39: case 38:  case 40: // Arrow keys
      case 32:  break; // Space
      default: break; // do not block other keys
    }
  }

  render() {
    const {
      actionText,
      classes,
      className,
      defaultValue,
      disabled,
      error,
      id,
      inputClassName,
      name,
      label,
      showLabel,
      showSearch,
      onChange,
      required,
    } = this.props;

    const {
      open,
      needle,
      value,
      selected,
      options,
    } = this.state;

    let selection = '';
    if (!value && defaultValue && options![defaultValue]) {
      selection = options![defaultValue];
    } else if (value && options![value]) {
      selection = options![value];
    } else {
      selection = actionText;
    }

    return (
      <Wrapper
        className={className}
        identifier="franz-select"
      >
        <Label
          title={label}
          showLabel={showLabel}
          htmlFor={id}
<<<<<<< HEAD
          className={classes.label}
=======
          isRequired={required}
>>>>>>> 70d2ef35
        >
          <div
            className={classnames({
              [`${classes.hasError}`]: error,
              [`${classes.disabled}`]: disabled,
            })}
            ref={this.componentRef}
          >
            <button
              type="button"
               className={classnames({
                 [`${inputClassName}`]: inputClassName,
                 [`${classes.select}`]: true,
                 [`${classes.hasError}`]: error,
               })}
              onClick= {!disabled ? () => this.setState((state: IState) => ({
                open: !state.open,
              })) : () => {}}
            >
              {selection}
              <Icon
                path={mdiArrowRightDropCircleOutline}
                size={0.8}
                className={classnames({
                  [`${classes.toggle}`]: true,
                  [`${classes.toggleOpened}`]: open,
                })}
              />
            </button>
            {showSearch && open && (
              <div className={classes.searchContainer}>
                <Icon
                  path={mdiMagnify}
                  size={0.8}
                />
                <input
                  type="text"
                  value={needle}
                  onChange={e => this.setFilter(e.currentTarget.value)}
                  placeholder="Search"
                  className={classes.search}
                  ref={this.searchInputRef}
                />
                {needle && (
                  <button
                    type="button"
                    className={classes.clearNeedle}
                    onClick={() => this.setFilter()}
                  >
                    <Icon
                      path={mdiCloseCircle}
                      size={0.7}
                    />
                  </button>
                )}
              </div>
            )}
            <div
              className={classnames({
                [`${classes.popup}`]: true,
                [`${classes.open}`]: open,
              })}
              ref={this.scrollContainerRef}
            >
              {Object.keys(options!).map(((key, i) => (
                <div
                  key={key}
                  onClick={() => this.select(key)}
                  className={classnames({
                    [`${classes.option}`]: true,
                    [`${classes.selected}`]: options![key] === selection,
                    [`${classes.focused}`]: selected === i,
                  })}
                  onMouseOver={() => this.setState({ selected: i })}
                  ref={selected === i ? this.activeOptionRef : null}
                >
                  {options![key]}
                </div>
              )))}
            </div>
          </div>
          <input
            className={classes.input}
            id={id}
            name={name}
            type="hidden"
            defaultValue={value}
            onChange={onChange}
            disabled={disabled}
            ref={this.inputRef}
          />
        </Label>
        {error && (
          <Error message={error} />
        )}
      </Wrapper>
    );
  }
}

export const Select = injectStyle(styles)(SelectComponent);<|MERGE_RESOLUTION|>--- conflicted
+++ resolved
@@ -340,11 +340,8 @@
           title={label}
           showLabel={showLabel}
           htmlFor={id}
-<<<<<<< HEAD
           className={classes.label}
-=======
           isRequired={required}
->>>>>>> 70d2ef35
         >
           <div
             className={classnames({

--- conflicted
+++ resolved
@@ -132,11 +132,8 @@
           title={label}
           showLabel={showLabel}
           htmlFor={id}
-<<<<<<< HEAD
           className={classes.label}
-=======
           isRequired={required}
->>>>>>> 70d2ef35
         >
           <div
             className={classnames({

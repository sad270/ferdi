{
  "name": "@meetfranz/forms",
<<<<<<< HEAD
  "version": "1.0.13",
=======
  "version": "1.0.14",
>>>>>>> 22a9ac15
  "description": "React form components for Franz",
  "main": "lib/index.js",
  "scripts": {
    "dev": "tsc -w",
    "prepare": "tsc"
  },
  "publishConfig": {
    "access": "public"
  },
  "repository": {
    "type": "git",
    "url": "git+https://github.com/meetfranz/franz.git"
  },
  "keywords": [
    "Franz",
    "Forms",
    "React",
    "UI"
  ],
  "author": "Stefan Malzner <stefan@adlk.io>",
  "license": "Apache-2.0",
  "dependencies": {
    "@mdi/js": "^3.3.92",
    "@mdi/react": "^1.1.0",
<<<<<<< HEAD
    "@meetfranz/theme": "^1.0.11",
=======
    "@meetfranz/theme": "^1.0.12",
>>>>>>> 22a9ac15
    "react-html-attributes": "^1.4.3",
    "react-loader": "^2.4.5"
  },
  "peerDependencies": {
    "classnames": "^2.2.6",
    "react": "^16.7.0",
    "react-dom": "16.7.0",
    "react-jss": "^8.6.1"
  },
<<<<<<< HEAD
  "gitHead": "27778954921365e4957eae964e28f68690f3825f"
=======
  "gitHead": "795eb685f4f57c66a2989993f0478e94baf3ca77"
>>>>>>> 22a9ac15
}<|MERGE_RESOLUTION|>--- conflicted
+++ resolved
@@ -1,10 +1,6 @@
 {
   "name": "@meetfranz/forms",
-<<<<<<< HEAD
-  "version": "1.0.13",
-=======
   "version": "1.0.14",
->>>>>>> 22a9ac15
   "description": "React form components for Franz",
   "main": "lib/index.js",
   "scripts": {
@@ -29,11 +25,7 @@
   "dependencies": {
     "@mdi/js": "^3.3.92",
     "@mdi/react": "^1.1.0",
-<<<<<<< HEAD
-    "@meetfranz/theme": "^1.0.11",
-=======
     "@meetfranz/theme": "^1.0.12",
->>>>>>> 22a9ac15
     "react-html-attributes": "^1.4.3",
     "react-loader": "^2.4.5"
   },
@@ -43,9 +35,5 @@
     "react-dom": "16.7.0",
     "react-jss": "^8.6.1"
   },
-<<<<<<< HEAD
-  "gitHead": "27778954921365e4957eae964e28f68690f3825f"
-=======
   "gitHead": "795eb685f4f57c66a2989993f0478e94baf3ca77"
->>>>>>> 22a9ac15
 }
--- conflicted
+++ resolved
@@ -53,11 +53,7 @@
   - |
     if [ $TRAVIS_BRANCH == "release" ]; then
       echo "Building..."
-<<<<<<< HEAD
-      travis_retry travis_wait 100 npm run build 
-=======
       travis_retry travis_wait 100 npm run build -- --publish always -c.publish.provider=github -c.publish.owner=getferdi -c.publish.repo=ferdi -c.mac.identity=null
->>>>>>> 0b3ccc07
     fi
   - |
     if [ $TRAVIS_BRANCH == "nightly" ]; then

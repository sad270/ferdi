matrix:
  include:
    - os: linux
      dist: xenial
      addons:
        apt:
          packages:
            - libx11-dev
            - libxext-dev
            - libxss-dev
            - libxkbfile-dev
    - os: osx
      osx_image: xcode8.3
language: node_js
install:
  - echo do nothing
before_script:
  - npx lerna bootstrap
  - npm install node-sass -g
script:
  - npm run test
  - travis_wait 30 npm run build
cache: npm
deploy:
  provider: s3
  access_key_id: AKIAQ5BBD2PS3SMVP3EZ
  secret_access_key:
    secure: E57KoS2chEeYbW3LNXDpXIUAHWRV0IXSu6QxondJqXTK+Nh486+RaOx2Ln8xwjsN57rgE1nJkRrWzOzTGXjU1AEWWk4BLXeKrd/1nAK0akw7BYB7+IOPX15+n+PxO057oHyhzpf36iPhmXc3xz6mI8qvF6g5XIHGlTTs/+W6Va+OuhlXlotT5i4bRhsszpn7Mjd0fc5pVergFTu279eQtPkKEGfAyX1pAZJ5OObbsUckpFYTw2UG26qvAGZhzN6NdzNItKjDLzTw6WN1AJ6PZUu78xQRCbHJ0D+2BZSw+yvVx4UxC+ifJuouyzSlsRgRoOI4zNHDzOqDbiZ0gxbq7Eh0M+mFqMMq9U4FTZw7EjUuF3+929fLiyrdC+MD5+S98O3xZMdNl8C1rBUunWo/0nLMLROElZ/Zq9C7+Hfzz3HsN6+YHcvkKCBibHUmQB970090NspVy4fFCjze3XyJGDVgYMSB7dJ+zjawkZ3irEsA9g1h9V9GXiwHQ5Anuek1PtLHlwfNg9rOZDJQyaaZ96D6F1jYPw+JSDhiSvQgjeLbCPVdkp/UPWu8Aiks6p9oqMheKmd6J647H+/wrjU2GDbZiBOv0bSlPnaoBnapM3yVUSX8nkfVBpbewvIC+U9duzq7rZTVEwRWS3AIh1Z6aLYpGss9iZHE7vxJUKWVpyk=
  bucket: ferdi-travis
  region: ap-southeast-1
  local_dir: out
  upload-dir: "$TRAVIS_BUILD_NUMBER"
  skip_cleanup: true
  acl: public_read
  on:
<<<<<<< HEAD
    all_branches: true
=======
    all_branches: true

env:
  global:
  - secure: fddJzSmNYVX024jnhnFXEuAK1spEYi3y3RZdWaBtjQnzoObAxkcRW263JNpXQy+b7egnp2hSy8FvlQU+L967911F5Y70Pe3An4oI72hnS3DL4Njp2Dw5PwviwMA+X2ddWhzK4+k/JU6r8jBv1FGQ6ZjwSeaO/t8UKOsE8wDBFLRhnHqoR7QbM7zmKjzh/1oofunGbHsPOHmN4f7jBwSuSFTZltEENcQg3ZP++0NHU8UJdlpfqZOkro8v4AJMngAHeHlNtjwaAHdVv+6+kkwc4E/0Cy6YNyyBkbzipyngNY3GwnwzmNzvsfICD1TGklksjBlMQq7ld7eCiaYRNvyHVEmXJ17qlq7HhxkYgNy32hPRwb5Cv6o4M4tv8qS8UUk4W1RvBJ5fcmfZGQwGXPyQ/m85RJtrNfbYtr84jYcprTnSeji/9PuZv0f87dxELYm3DYmNUa1cgJqEdLUsEd0bMwUYNLnCSfu4ea2zxwir6LSBtJJCbGKxX87s5IOTrHkrWDe+PWd52v+UjQks7MBRlJnntTWo69Yy+ayXV1TnGVOHA5znHvPOvFlAF+y8tLGd4AGvehK1SAkf0+idmc9Q9xKk0QypT3ibjJui4D50p7sSajkzz3P2pUqOS/9HmjMfPMPN+Nl+48GU0CvB2aBGhdmp9vu54VaFzUaAGNGj4WI=
  - secure: AjJvKhQ1jIloxogMdtOzJqovPQUBSA0lfHcRsmGdP8HIRKSRi9tKxCCgicTMpMWfvY7qtdexXBbl2/zl6cOhjfTYeAhNwwCg+dw7OVcE8LUn4E+gYZCYIKbNmmkVKsSckQd4h2IcyvqdqLwzjrEzdF95MoUI8WqdLwvQJLkoIaXju6ZT76FslGSUVXk58ZN7p2nr3kW8V7KclIzn/yyyYXE4bjBmS4djuvCReeSfSViCuX5CGT8avBb/IF/M5S7hcQVybmmalysOrranzSx0o9PPUIT9hHqqRpXW6iss2qVj+kCaFiC3ftlApVgizBoGcNAMA8N7hX8kkEjJSpiy7Vswuev9mVN9X94VwVZGyNvdYD8cKKxqTsfFDZDgefnuSYUhymKSBgM4yScYF6IPNJWFWJTugtVeMJ8ivqZhwJuD20nt6x7gGB1FS6m7axxRWeyp7h0FqWU9l6ZfmwHcRziVKNTk9BB4XIqco9M2wjV/YH321IGVwtVR5y6zty10+xk38TthCOidgBurFlMKbFKH5g9K5+84dhsCW0avMlJ0+QkgId0uAVyho+09Wx4cKqXLfobpznkUX+S0Um6G/NbAaUAU+SqBsm+X9CKFsPd/YJoxLdF7eBCG/3Fy4roKg3J4mBYeXe3wVnGft8Eeg0aNpOArMSStMY337UpdV80=
  - secure: WNQBUyNvjTwMFm6pPzNXZYRvgLCTgEm93vLX/0amtr6gT6N8ZsTLL5+Ht3+v51MUOsjEe6tCM4cLSh4wSuwWcSEsUjK0jiqknlpgKKl6xLeo+1t8u6BKSgTpipWqrSD24TbvMrFUyeQrqCGRdZc3Ax/F1ERD81SXcsrg2evCL8g8zsYjxSMXc44drKrvYi68s/5ALrI+oH3t2PYsGuuP1ipj5CbaizUHEa5d8TukHRl96lxoEKCQ4Sa8UXRPNQsdb3TdkVmIEPIoioWU6AMPweBWR6Ky994aKwp0wWn1adWP49v8skMYWbirENniSxShtztF/NYqPQFyoyh0WD/C/ZJPh04HlMxnmQPUROq+LxBFz8WBY1eHDmz6GxH1lDYzneTtlRa5K8izvs2+ROhpVmmKeOgWHaL1ZRMy8Cn3V88kadF7i1K9NnqB6ZPyynJJctj7o0af6Os9/ZPqWfqIOWWeXgfXVzj17xJADfh6Z9epW95hdKZjnIf9IqGAI8aYTqhVL8DKTJ+PSGhJIOEX+ERm+0U9gMlwllwjHCDhBe42zCGuLaWZ239yD1eacM0Ko7yUM+xobiiF0FlB8VI/nBOpGdeUKNLeUfikLHILWd04AVRCNaQU67GMOHekfWdGR8tEh9I/5Y6GJR0IQL5eGmDUjSN0u/Ovss4jSEBOaXo=

branches:
  except:
  - i18n
>>>>>>> 09fe8348
<|MERGE_RESOLUTION|>--- conflicted
+++ resolved
@@ -33,9 +33,6 @@
   skip_cleanup: true
   acl: public_read
   on:
-<<<<<<< HEAD
-    all_branches: true
-=======
     all_branches: true
 
 env:
@@ -46,5 +43,4 @@
 
 branches:
   except:
-  - i18n
->>>>>>> 09fe8348
+  - i18n
--- conflicted
+++ resolved
@@ -49,13 +49,8 @@
   oneClick: true
 
 protocols:
-<<<<<<< HEAD
   name: Ferdi
   schemes: [ferdi]
-=======
-  name: Franz
-  schemes: [franz]
->>>>>>> e17b6230
 
 asarUnpack:
   - ./dictionaries

--- conflicted
+++ resolved
@@ -411,8 +411,6 @@
   authCallback = noop;
 });
 
-<<<<<<< HEAD
-=======
 ipcMain.on('open-browser-window', (e, {disposition, url}, serviceId) => {
   if (disposition === 'foreground-tab') {
     let serviceSession = session.fromPartition(`persist:service-${serviceId}`)
@@ -422,7 +420,6 @@
   }
   debug('Received open-browser-window', disposition, url);
 });
->>>>>>> 2ec6d98c
 
 ipcMain.on('modifyRequestHeaders', (e, { modifiedRequestHeaders, serviceId }) => {
   debug('Received modifyRequestHeaders', modifiedRequestHeaders, serviceId);

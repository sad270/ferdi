--- conflicted
+++ resolved
@@ -1,13 +1,13 @@
 import isDev from 'electron-is-dev';
 
 import {
-  // LIVE_API,
+  LIVE_API,
   DEV_API,
   LOCAL_API,
   LOCAL_API_WEBSITE,
   DEV_API_WEBSITE,
-  // LIVE_API_WEBSITE,
-  // LIVE_WS_API,
+  LIVE_API_WEBSITE,
+  LIVE_WS_API,
   LOCAL_WS_API,
   DEV_WS_API,
   LOCAL_TODOS_FRONTEND_URL,
@@ -36,20 +36,10 @@
 let web;
 let todos;
 if (!isDevMode || (isDevMode && useLiveAPI)) {
-<<<<<<< HEAD
-  // api = LIVE_API;
-  // wsApi = LIVE_WS_API;
-  // web = LIVE_API_WEBSITE;
-  // TODO: switch back to live API
-  api = DEV_API;
-  wsApi = DEV_WS_API;
-  web = DEV_API_WEBSITE;
-=======
   api = LIVE_API;
   wsApi = LIVE_WS_API;
   web = LIVE_API_WEBSITE;
   todos = PRODUCTION_TODOS_FRONTEND_URL;
->>>>>>> 128574a3
 } else if (isDevMode && useLocalAPI) {
   api = LOCAL_API;
   wsApi = LOCAL_WS_API;

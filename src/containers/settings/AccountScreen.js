--- conflicted
+++ resolved
@@ -26,18 +26,14 @@
   handleWebsiteLink(route) {
     const { actions, stores } = this.props;
 
-<<<<<<< HEAD
     const api = stores.settings.all.app.server;
 
     let url;
     if (api === 'https://api.franzinfra.com') {
-      url = `${WEBSITE}${route}?authToken=${stores.user.authToken}&utm_source=app&utm_medium=account_dashboard`;
+      url = stores.user.getAuthURL(`${WEBSITE}${route}?utm_source=app&utm_medium=account_dashboard`);
     } else {
       url = `${api}${route}`;
     }
-=======
-    const url = stores.user.getAuthURL(`${WEBSITE}${route}?utm_source=app&utm_medium=account_dashboard`);
->>>>>>> f309aaf4
 
     actions.app.openExternalUrl({ url });
   }

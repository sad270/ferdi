--- conflicted
+++ resolved
@@ -125,10 +125,6 @@
       },
     });
 
-<<<<<<< HEAD
-    if (todos.isFeatureActive && todos.settings.isFeatureEnabledByUser !== settingsData.enableTodos) {
-      todosActions.toggleTodosFeatureVisibility();
-=======
     if (workspaces.isFeatureActive) {
       const { keepAllWorkspacesLoaded } = workspaces.settings;
       if (keepAllWorkspacesLoaded !== settingsData.keepAllWorkspacesLoaded) {
@@ -141,7 +137,6 @@
       if (isFeatureEnabledByUser !== settingsData.enableTodos) {
         todosActions.toggleTodosFeatureVisibility();
       }
->>>>>>> d6d65f68
     }
   }
 

import React, { Component } from 'react';
import PropTypes from 'prop-types';
import { inject, observer } from 'mobx-react';

import AuthLayout from '../../components/auth/AuthLayout';
import AppStore from '../../stores/AppStore';
import GlobalErrorStore from '../../stores/GlobalErrorStore';
import AppLoader from '../../components/ui/AppLoader';

import { oneOrManyChildElements } from '../../prop-types';

export default @inject('stores', 'actions') @observer class AuthLayoutContainer extends Component {
  static propTypes = {
    children: oneOrManyChildElements.isRequired,
    location: PropTypes.shape({
      pathname: PropTypes.string.isRequired,
    }).isRequired,
  };

  render() {
    const { stores, actions, children, location } = this.props;
<<<<<<< HEAD
    const { features } = stores;

    const isLoadingBaseFeatures = features.baseFeaturesRequest.isExecuting
      && !features.baseFeaturesRequest.wasExecuted;

    if (isLoadingBaseFeatures) {
      return (
        <AppLoader />
      );
    }
=======
>>>>>>> fd7954fe

    return (
      <AuthLayout
        error={stores.globalError.response}
        pathname={location.pathname}
        isOnline={stores.app.isOnline}
        isAPIHealthy={!stores.app.healthCheckRequest.isError}
        retryHealthCheck={actions.app.healthCheck}
        isHealthCheckLoading={stores.app.healthCheckRequest.isExecuting}
        isFullScreen={stores.app.isFullScreen}
        darkMode={stores.app.isSystemDarkModeEnabled}
      >
        {children}
      </AuthLayout>
    );
  }
}

AuthLayoutContainer.wrappedComponent.propTypes = {
  stores: PropTypes.shape({
    app: PropTypes.instanceOf(AppStore).isRequired,
    globalError: PropTypes.instanceOf(GlobalErrorStore).isRequired,
  }).isRequired,
  actions: PropTypes.shape({
    app: PropTypes.shape({
      healthCheck: PropTypes.func.isRequired,
    }).isRequired,
  }).isRequired,
};<|MERGE_RESOLUTION|>--- conflicted
+++ resolved
@@ -19,30 +19,27 @@
 
   render() {
     const { stores, actions, children, location } = this.props;
-<<<<<<< HEAD
-    const { features } = stores;
+    const { app, features, globalError } = stores;
 
-    const isLoadingBaseFeatures = features.baseFeaturesRequest.isExecuting
-      && !features.baseFeaturesRequest.wasExecuted;
+    const isLoadingBaseFeatures = features.defaultFeaturesRequest.isExecuting
+      && !features.defaultFeaturesRequest.wasExecuted;
 
     if (isLoadingBaseFeatures) {
       return (
         <AppLoader />
       );
     }
-=======
->>>>>>> fd7954fe
 
     return (
       <AuthLayout
-        error={stores.globalError.response}
+        error={globalError.response}
         pathname={location.pathname}
-        isOnline={stores.app.isOnline}
-        isAPIHealthy={!stores.app.healthCheckRequest.isError}
+        isOnline={app.isOnline}
+        isAPIHealthy={!app.healthCheckRequest.isError}
         retryHealthCheck={actions.app.healthCheck}
-        isHealthCheckLoading={stores.app.healthCheckRequest.isExecuting}
-        isFullScreen={stores.app.isFullScreen}
-        darkMode={stores.app.isSystemDarkModeEnabled}
+        isHealthCheckLoading={app.healthCheckRequest.isExecuting}
+        isFullScreen={app.isFullScreen}
+        darkMode={app.isSystemDarkModeEnabled}
       >
         {children}
       </AuthLayout>

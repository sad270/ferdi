--- conflicted
+++ resolved
@@ -100,11 +100,8 @@
         setWebviewReference={setWebviewReference}
         openWindow={openWindow}
         reload={reload}
-<<<<<<< HEAD
         isAppMuted={settings.all.isMuted}
-=======
         update={updateService}
->>>>>>> 4f5dd248
       />
     );
 

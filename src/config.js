--- conflicted
+++ resolved
@@ -9,10 +9,10 @@
 const systemPreferences = process.type === 'renderer' ? electron.remote.systemPreferences : electron.systemPreferences;
 
 export const CHECK_INTERVAL = ms('1h'); // How often should we perform checks
+
 export const LOCAL_API = 'http://localhost:3000';
 export const DEV_API = 'https://dev.franzinfra.com';
 export const LIVE_API = 'https://api.franzinfra.com';
-<<<<<<< HEAD
 
 export const LOCAL_WS_API = 'ws://localhost:3000';
 export const DEV_WS_API = 'wss://dev.franzinfra.com';
@@ -22,9 +22,8 @@
 export const DEV_API_WEBSITE = 'https://meetfranz.com';
 export const LIVE_API_WEBSITE = 'https://meetfranz.com';
 
-=======
 export const STATS_API = 'https://stats.franzinfra.com';
->>>>>>> a12d1636
+
 export const GA_ID = !isDevMode ? 'UA-74126766-10' : 'UA-74126766-12';
 
 export const DEFAULT_APP_SETTINGS = {

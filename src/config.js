--- conflicted
+++ resolved
@@ -41,10 +41,7 @@
   },
   isServiceProxyEnabled: false,
   isServiceProxyPremiumFeature: true,
-<<<<<<< HEAD
-=======
   isAnnouncementsEnabled: true,
->>>>>>> 9620db34
   isWorkspacePremiumFeature: true,
   isWorkspaceEnabled: false,
 };

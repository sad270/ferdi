--- conflicted
+++ resolved
@@ -66,12 +66,7 @@
 
   // Ferdi specific options
   server: LIVE_API,
-<<<<<<< HEAD
-  // todoServer: PRODUCTION_TODOS_FRONTEND_URL,
-  todoServer: 'https://todoist.com/app',
-=======
   todoServer: PRODUCTION_TODOS_FRONTEND_URL,
->>>>>>> 46992263
   autohideMenuBar: false,
   lockingFeatureEnabled: false,
   locked: false,

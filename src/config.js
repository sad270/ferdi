--- conflicted
+++ resolved
@@ -31,11 +31,8 @@
 
 export const GA_ID = !isDevMode ? 'UA-74126766-10' : 'UA-74126766-12';
 
-<<<<<<< HEAD
 export const DEFAULT_LOCK_PASSWORD = 'ferdi';
-=======
 export const KEEP_WS_LOADED_USID = '0a0aa000-0a0a-49a0-a000-a0a0a0a0a0a0';
->>>>>>> 21761467
 
 export const DEFAULT_APP_SETTINGS = {
   autoLaunchInBackground: false,

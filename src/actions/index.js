--- conflicted
+++ resolved
@@ -11,11 +11,8 @@
 import news from './news';
 import settings from './settings';
 import requests from './requests';
-<<<<<<< HEAD
 import announcements from '../features/announcements/actions';
-=======
 import workspaces from '../features/workspaces/actions';
->>>>>>> adf5ac07
 
 const actions = Object.assign({}, {
   service,
@@ -32,9 +29,6 @@
 
 export default Object.assign(
   defineActions(actions, PropTypes.checkPropTypes),
-<<<<<<< HEAD
   { announcements },
-=======
   { workspaces },
->>>>>>> adf5ac07
 );
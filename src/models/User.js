--- conflicted
+++ resolved
@@ -20,15 +20,11 @@
 
   @observable isSubscriptionOwner = false;
 
-<<<<<<< HEAD
-  @observable isPremium = true;
-=======
-  @observable hasSubscription = false;
+  @observable hasSubscription = true;
 
   @observable hadSubscription = false;
 
-  @observable isPremium = false;
->>>>>>> f309aaf4
+  @observable isPremium = true;
 
   @observable beta = false;
 

--- conflicted
+++ resolved
@@ -7,12 +7,7 @@
 import { workspaceActions } from '../features/workspaces/actions';
 import { announcementActions } from '../features/announcements/actions';
 import { announcementsStore } from '../features/announcements';
-<<<<<<< HEAD
-import TodoStore from '../features/todos/store';
 import { todosStore } from '../features/todos';
-=======
-import { GA_CATEGORY_TODOS, todosStore } from '../features/todos';
->>>>>>> 09fe8348
 import { todoActions } from '../features/todos/actions';
 
 const { app, Menu, dialog } = remote;
@@ -930,13 +925,8 @@
   }
 
   todosMenu() {
-<<<<<<< HEAD
-    const { isTodosPanelVisible } = TodoStore;
-    const { intl } = window.ferdi;
-=======
     const { isTodosPanelVisible, isFeatureEnabledByUser } = this.stores.todos;
     const { intl } = window.franz;
->>>>>>> 09fe8348
     const menu = [];
 
     const drawerLabel = isTodosPanelVisible ? menuItems.closeTodosDrawer : menuItems.openTodosDrawer;

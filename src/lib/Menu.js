--- conflicted
+++ resolved
@@ -181,7 +181,26 @@
     id: 'menu.services.addNewService',
     defaultMessage: '!!!Add New Service...',
   },
-<<<<<<< HEAD
+  addNewWorkspace: {
+    id: 'menu.workspaces.addNewWorkspace',
+    defaultMessage: '!!!Add New Workspace...',
+  },
+  activateNextService: {
+    id: 'menu.services.setNextServiceActive',
+    defaultMessage: '!!!Activate next service...',
+  },
+  activatePreviousService: {
+    id: 'menu.services.activatePreviousService',
+    defaultMessage: '!!!Activate previous service...',
+  },
+  muteApp: {
+    id: 'sidebar.muteApp',
+    defaultMessage: '!!!Disable notifications & audio',
+  },
+  unmuteApp: {
+    id: 'sidebar.unmuteApp',
+    defaultMessage: '!!!Enable notifications & audio',
+  },
   workspaces: {
     id: 'menu.workspaces',
     defaultMessage: '!!!Workspaces',
@@ -189,27 +208,6 @@
   defaultWorkspace: {
     id: 'menu.workspaces.defaultWorkspace',
     defaultMessage: '!!!Default',
-  },
-  addNewWorkspace: {
-    id: 'menu.workspaces.addNewWorkspace',
-    defaultMessage: '!!!Add New Workspace...',
-=======
-  activateNextService: {
-    id: 'menu.services.setNextServiceActive',
-    defaultMessage: '!!!Activate next service...',
-  },
-  activatePreviousService: {
-    id: 'menu.services.activatePreviousService',
-    defaultMessage: '!!!Activate previous service...',
-  },
-  muteApp: {
-    id: 'sidebar.muteApp',
-    defaultMessage: '!!!Disable notifications & audio',
-  },
-  unmuteApp: {
-    id: 'sidebar.unmuteApp',
-    defaultMessage: '!!!Enable notifications & audio',
->>>>>>> c62a6a60
   },
 });
 
@@ -556,12 +554,8 @@
 
   _build() {
     // need to clone object so we don't modify computed (cached) object
-<<<<<<< HEAD
-    const serviceTpl = Object.assign([], this.serviceTpl);
-    const workspacesMenu = Object.assign([], this.workspacesMenu);
-=======
     const serviceTpl = Object.assign([], this.serviceTpl());
->>>>>>> c62a6a60
+    const workspacesMenu = Object.assign([], this.workspacesMenu());
 
     if (window.franz === undefined) {
       return;
@@ -781,7 +775,7 @@
     return menu;
   }
 
-  @computed get workspacesMenu() {
+  workspacesMenu() {
     const { workspaces, activeWorkspace } = workspacesState;
     const { intl } = window.franz;
     const menu = [];

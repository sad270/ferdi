--- conflicted
+++ resolved
@@ -803,7 +803,6 @@
         accelerator: `${cmdKey}+Shift+R`,
         click: () => {
           window.location.reload();
-<<<<<<< HEAD
         },
       }, {
         type: 'separator',
@@ -812,22 +811,13 @@
         accelerator: 'CmdOrCtrl+Shift+L',
         enabled: this.stores.user.isLoggedIn && this.stores.settings.app.lockingFeatureEnabled,
         click() {
-          // Disable lock first - otherwise the application might not update correctly
           actions.settings.update({
             type: 'app',
             data: {
-              locked: false,
+              locked: true,
             },
           });
-          setTimeout(() => {
-            actions.settings.update({
-              type: 'app',
-              data: {
-                locked: true,
-              },
-            });
-          }, 0);
-        },
+        }
       });
 
       if (serviceTpl.length > 0) {
@@ -842,31 +832,6 @@
         tpl[5].submenu = this.todosMenu();
       }
     }
-=======
-        }
-      },
-    }, {
-      label: intl.formatMessage(menuItems.reloadFranz),
-      accelerator: `${cmdKey}+Shift+R`,
-      click: () => {
-        window.location.reload();
-      },
-    }, {
-      type: 'separator',
-    }, {
-      label: intl.formatMessage(menuItems.lockFerdi),
-      accelerator: 'CmdOrCtrl+Shift+L',
-      enabled: this.stores.user.isLoggedIn && this.stores.settings.app.lockingFeatureEnabled,
-      click() {
-        actions.settings.update({
-          type: 'app',
-          data: {
-            locked: true,
-          },
-        });
-      },
-    });
->>>>>>> 4c084fd3
 
     tpl.unshift({
       label: isMac ? app.name : intl.formatMessage(menuItems.file),
@@ -1016,12 +981,7 @@
     }
     this.currentTemplate = tpl;
     const menu = Menu.buildFromTemplate(tpl);
-<<<<<<< HEAD
     Menu.setApplicationMenu(menu);
-=======
-    const lockedMenu = new Menu();
-    Menu.setApplicationMenu(this.stores.user.isLoggedIn && this.stores.settings.app.locked ? lockedMenu : menu);
->>>>>>> 4c084fd3
   }
 
   serviceTpl() {

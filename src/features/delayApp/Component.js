import React, { Component } from 'react';
import PropTypes from 'prop-types';
import { inject, observer } from 'mobx-react';
import { defineMessages, intlShape } from 'react-intl';
import injectSheet from 'react-jss';

<<<<<<< HEAD
import Button from '../../components/ui/Button';
=======
import { Button } from '@meetfranz/forms';
import { gaEvent } from '../../lib/analytics';

// import Button from '../../components/ui/Button';
>>>>>>> f309aaf4

import { config } from '.';
import styles from './styles';
import UserStore from '../../stores/UserStore';

const messages = defineMessages({
  headline: {
    id: 'feature.delayApp.headline',
    defaultMessage: '!!!Please purchase license to skip waiting',
  },
  headlineTrial: {
    id: 'feature.delayApp.trial.headline',
    defaultMessage: '!!!Get the free Franz Professional 14 day trial and skip the line',
  },
  action: {
<<<<<<< HEAD
    id: 'feature.delayApp.action',
    defaultMessage: '!!!Get a Ferdi Supporter License',
=======
    id: 'feature.delayApp.upgrade.action',
    defaultMessage: '!!!Get a Franz Supporter License',
>>>>>>> f309aaf4
  },
  actionTrial: {
    id: 'feature.delayApp.trial.action',
    defaultMessage: '!!!Yes, I want the free 14 day trial of Franz Professional',
  },
  text: {
    id: 'feature.delayApp.text',
    defaultMessage: '!!!Ferdi will continue in {seconds} seconds.',
  },
});

export default @inject('stores', 'actions') @injectSheet(styles) @observer class DelayApp extends Component {
  static propTypes = {
    // eslint-disable-next-line
    classes: PropTypes.object.isRequired,
  };

  static contextTypes = {
    intl: intlShape,
  };

  state = {
    countdown: config.delayDuration,
  };

  countdownInterval = null;

  countdownIntervalTimeout = 1000;

  componentDidMount() {
    this.countdownInterval = setInterval(() => {
      this.setState(prevState => ({
        countdown: prevState.countdown - this.countdownIntervalTimeout,
      }));

      if (this.state.countdown <= 0) {
        // reload();
        clearInterval(this.countdownInterval);
      }
    }, this.countdownIntervalTimeout);
  }

  componentWillUnmount() {
    clearInterval(this.countdownInterval);
  }

  handleCTAClick() {
    const { actions, stores } = this.props;
    const { hadSubscription } = stores.user.data;
    const { defaultTrialPlan } = stores.features.features;

    if (!hadSubscription) {
      actions.user.activateTrial({ planId: defaultTrialPlan });

<<<<<<< HEAD
    actions.ui.openSettings({ path: 'user' });
=======
      gaEvent('DelayApp', 'subscribe_click', 'Delay App Feature');
    } else {
      actions.ui.openSettings({ path: 'user' });

      gaEvent('DelayApp', 'subscribe_click', 'Delay App Feature');
    }
>>>>>>> f309aaf4
  }

  render() {
    const { classes, stores } = this.props;
    const { intl } = this.context;

    const { hadSubscription } = stores.user.data;

    return (
      <div className={`${classes.container}`}>
        <h1 className={classes.headline}>{intl.formatMessage(hadSubscription ? messages.headline : messages.headlineTrial)}</h1>
        <Button
          label={intl.formatMessage(hadSubscription ? messages.action : messages.actionTrial)}
          className={classes.button}
          buttonType="inverted"
          onClick={this.handleCTAClick.bind(this)}
          busy={stores.user.activateTrialRequest.isExecuting}
        />
        <p className="footnote">
          {intl.formatMessage(messages.text, {
            seconds: this.state.countdown / 1000,
          })}
        </p>
      </div>
    );
  }
}

DelayApp.wrappedComponent.propTypes = {
  stores: PropTypes.shape({
    user: PropTypes.instanceOf(UserStore).isRequired,
  }).isRequired,
  actions: PropTypes.shape({
    ui: PropTypes.shape({
      openSettings: PropTypes.func.isRequired,
    }).isRequired,
  }).isRequired,
};<|MERGE_RESOLUTION|>--- conflicted
+++ resolved
@@ -4,14 +4,7 @@
 import { defineMessages, intlShape } from 'react-intl';
 import injectSheet from 'react-jss';
 
-<<<<<<< HEAD
-import Button from '../../components/ui/Button';
-=======
 import { Button } from '@meetfranz/forms';
-import { gaEvent } from '../../lib/analytics';
-
-// import Button from '../../components/ui/Button';
->>>>>>> f309aaf4
 
 import { config } from '.';
 import styles from './styles';
@@ -27,13 +20,8 @@
     defaultMessage: '!!!Get the free Franz Professional 14 day trial and skip the line',
   },
   action: {
-<<<<<<< HEAD
-    id: 'feature.delayApp.action',
-    defaultMessage: '!!!Get a Ferdi Supporter License',
-=======
     id: 'feature.delayApp.upgrade.action',
     defaultMessage: '!!!Get a Franz Supporter License',
->>>>>>> f309aaf4
   },
   actionTrial: {
     id: 'feature.delayApp.trial.action',
@@ -87,17 +75,9 @@
 
     if (!hadSubscription) {
       actions.user.activateTrial({ planId: defaultTrialPlan });
-
-<<<<<<< HEAD
-    actions.ui.openSettings({ path: 'user' });
-=======
-      gaEvent('DelayApp', 'subscribe_click', 'Delay App Feature');
     } else {
       actions.ui.openSettings({ path: 'user' });
-
-      gaEvent('DelayApp', 'subscribe_click', 'Delay App Feature');
     }
->>>>>>> f309aaf4
   }
 
   render() {

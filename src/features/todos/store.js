--- conflicted
+++ resolved
@@ -61,11 +61,8 @@
 
     this._allReactions = createReactions([
       this._setFeatureEnabledReaction,
-<<<<<<< HEAD
       this._updateTodosConfig,
-=======
       this._firstLaunchReaction,
->>>>>>> 64936551
     ]);
 
     this._registerReactions(this._allReactions);
@@ -157,12 +154,11 @@
     this.isFeatureEnabled = isTodosEnabled;
   };
 
-<<<<<<< HEAD
   _updateTodosConfig = () => {
     // Resend the config if any part changes in Franz:
     this._onTodosClientInitialized();
-  }
-=======
+  };
+
   _firstLaunchReaction = () => {
     const { stats } = this.stores.settings.all;
 
@@ -177,5 +173,4 @@
       });
     }
   };
->>>>>>> 64936551
 }
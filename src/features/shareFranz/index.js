import { observable, reaction } from 'mobx';
import ms from 'ms';

import { state as delayAppState } from '../delayApp';
<<<<<<< HEAD
=======
import { gaEvent, gaPage } from '../../lib/analytics';
import { planSelectionStore } from '../planSelection';
>>>>>>> c2ef03c9

export { default as Component } from './Component';

const debug = require('debug')('Ferdi:feature:shareFranz');

const defaultState = {
  isModalVisible: false,
  lastShown: null,
};

export const state = observable(defaultState);

export default function initialize(stores) {
  debug('Initialize shareFerdi feature');

  window.ferdi.features.shareFerdi = {
    state,
  };

  function showModal() {
    debug('Would have showed share window');

    // state.isModalVisible = true;
  }

  reaction(
    () => stores.user.isLoggedIn,
    () => {
      setTimeout(() => {
        if (stores.settings.stats.appStarts % 50 === 0 && !planSelectionStore.showPlanSelectionOverlay) {
          if (delayAppState.isDelayAppScreenVisible) {
            debug('Delaying share modal by 5 minutes');
            setTimeout(() => showModal(), ms('5m'));
          } else {
            showModal();
          }
        }
      }, ms('2s'));
    },
    {
      fireImmediately: true,
    },
  );
}<|MERGE_RESOLUTION|>--- conflicted
+++ resolved
@@ -2,11 +2,7 @@
 import ms from 'ms';
 
 import { state as delayAppState } from '../delayApp';
-<<<<<<< HEAD
-=======
-import { gaEvent, gaPage } from '../../lib/analytics';
 import { planSelectionStore } from '../planSelection';
->>>>>>> c2ef03c9
 
 export { default as Component } from './Component';
 

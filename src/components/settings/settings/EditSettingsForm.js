--- conflicted
+++ resolved
@@ -178,19 +178,17 @@
             {process.platform === 'win32' && (
               <Toggle field={form.$('minimizeToSystemTray')} />
             )}
-<<<<<<< HEAD
             <Input
               placeholder="Server"
               onChange={e => this.submit(e)}
               field={form.$('server')}
               autoFocus
             />
-            { isLoggedIn && (
+            {isLoggedIn && (
               <p>{ intl.formatMessage(messages.serverInfo) }</p>
-=======
+            )}
             {isWorkspaceEnabled && (
               <Toggle field={form.$('keepAllWorkspacesLoaded')} />
->>>>>>> 09fe8348
             )}
             {isTodosEnabled && (
               <>

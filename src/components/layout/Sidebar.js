import React, { Component } from 'react';
import PropTypes from 'prop-types';
import ReactTooltip from 'react-tooltip';
import { defineMessages, intlShape } from 'react-intl';
import { observer } from 'mobx-react';
import { Link } from 'react-router';

import Tabbar from '../services/tabs/Tabbar';
import { ctrlKey } from '../../environment';
<<<<<<< HEAD
import { workspaceStore } from '../../features/workspaces';
=======
import { GA_CATEGORY_WORKSPACES, workspaceStore } from '../../features/workspaces';
import { gaEvent } from '../../lib/analytics';
import { todosStore, GA_CATEGORY_TODOS } from '../../features/todos';
import { todoActions } from '../../features/todos/actions';
>>>>>>> 09fe8348

const messages = defineMessages({
  settings: {
    id: 'sidebar.settings',
    defaultMessage: '!!!Settings',
  },
  addNewService: {
    id: 'sidebar.addNewService',
    defaultMessage: '!!!Add new service',
  },
  mute: {
    id: 'sidebar.muteApp',
    defaultMessage: '!!!Disable notifications & audio',
  },
  unmute: {
    id: 'sidebar.unmuteApp',
    defaultMessage: '!!!Enable notifications & audio',
  },
  openWorkspaceDrawer: {
    id: 'sidebar.openWorkspaceDrawer',
    defaultMessage: '!!!Open workspace drawer',
  },
  closeWorkspaceDrawer: {
    id: 'sidebar.closeWorkspaceDrawer',
    defaultMessage: '!!!Close workspace drawer',
  },
  openTodosDrawer: {
    id: 'sidebar.openTodosDrawer',
    defaultMessage: '!!!Open Franz Todos',
  },
  closeTodosDrawer: {
    id: 'sidebar.closeTodosDrawer',
    defaultMessage: '!!!Close Franz Todos',
  },
});

export default @observer class Sidebar extends Component {
  static propTypes = {
    openSettings: PropTypes.func.isRequired,
    toggleMuteApp: PropTypes.func.isRequired,
    isAppMuted: PropTypes.bool.isRequired,
    isWorkspaceDrawerOpen: PropTypes.bool.isRequired,
    toggleWorkspaceDrawer: PropTypes.func.isRequired,
  };

  static contextTypes = {
    intl: intlShape,
  };

  state = {
    tooltipEnabled: true,
  };

  componentDidUpdate() {
    ReactTooltip.rebuild();
  }

  enableToolTip() {
    this.setState({ tooltipEnabled: true });
  }

  disableToolTip() {
    this.setState({ tooltipEnabled: false });
  }

  updateToolTip() {
    this.disableToolTip();
    setTimeout(this.enableToolTip.bind(this));
  }

  render() {
    const {
      openSettings,
      toggleMuteApp,
      isAppMuted,
      isWorkspaceDrawerOpen,
      toggleWorkspaceDrawer,
    } = this.props;
    const { intl } = this.context;
    const todosToggleMessage = (
      todosStore.isTodosPanelVisible ? messages.closeTodosDrawer : messages.openTodosDrawer
    );

    const workspaceToggleMessage = (
      isWorkspaceDrawerOpen ? messages.closeWorkspaceDrawer : messages.openWorkspaceDrawer
    );
    const isLoggedIn = Boolean(localStorage.getItem('authToken'));

    return (
      <div className="sidebar">
        <Tabbar
          {...this.props}
          enableToolTip={() => this.enableToolTip()}
          disableToolTip={() => this.disableToolTip()}
        />
<<<<<<< HEAD
        {
          isLoggedIn ? (
            <>
              {workspaceStore.isFeatureEnabled ? (
                <button
                  type="button"
                  onClick={() => {
                    toggleWorkspaceDrawer();
                    this.updateToolTip();
                  }}
                  className={`sidebar__button sidebar__button--workspaces ${isWorkspaceDrawerOpen ? 'is-active' : ''}`}
                  data-tip={`${intl.formatMessage(workspaceToggleMessage)} (${ctrlKey}+D)`}
                >
                  <i className="mdi mdi-view-grid" />
                </button>
              ) : null}

              <button
                type="button"
                onClick={() => {
                  toggleMuteApp();
                  this.updateToolTip();
                }}
                className={`sidebar__button sidebar__button--audio ${isAppMuted ? 'is-muted' : ''}`}
                data-tip={`${intl.formatMessage(isAppMuted ? messages.unmute : messages.mute)} (${ctrlKey}+Shift+M)`}
              >
                <i className={`mdi mdi-bell${isAppMuted ? '-off' : ''}`} />
              </button>
              <button
                type="button"
                onClick={() => openSettings({ path: 'recipes' })}
                className="sidebar__button sidebar__button--new-service"
                data-tip={`${intl.formatMessage(messages.addNewService)} (${ctrlKey}+N)`}
              >
                <i className="mdi mdi-plus-box" />
              </button>
            </>
          ) : (
            <Link
              to="/auth/welcome"
              className="sidebar__button sidebar__button--new-service"
              data-tip="Login"
            >
              <i className="mdi mdi-login-variant" />
            </Link>
          )
        }

=======
        {todosStore.isFeatureEnabled && todosStore.isFeatureEnabledByUser ? (
          <button
            type="button"
            onClick={() => {
              todoActions.toggleTodosPanel();
              this.updateToolTip();
              gaEvent(GA_CATEGORY_TODOS, 'toggleDrawer', 'sidebar');
            }}
            className="sidebar__button sidebar__button--workspaces"
            data-tip={`${intl.formatMessage(todosToggleMessage)} (${ctrlKey}+T)`}
          >
            <i className="mdi mdi-check-all" />
          </button>
        ) : null}
        {workspaceStore.isFeatureEnabled ? (
          <button
            type="button"
            onClick={() => {
              toggleWorkspaceDrawer();
              this.updateToolTip();
              gaEvent(GA_CATEGORY_WORKSPACES, 'toggleDrawer', 'sidebar');
            }}
            className={`sidebar__button sidebar__button--workspaces ${isWorkspaceDrawerOpen ? 'is-active' : ''}`}
            data-tip={`${intl.formatMessage(workspaceToggleMessage)} (${ctrlKey}+D)`}
          >
            <i className="mdi mdi-view-grid" />
          </button>
        ) : null}
        <button
          type="button"
          onClick={() => {
            toggleMuteApp();
            this.updateToolTip();
          }}
          className={`sidebar__button sidebar__button--audio ${isAppMuted ? 'is-muted' : ''}`}
          data-tip={`${intl.formatMessage(isAppMuted ? messages.unmute : messages.mute)} (${ctrlKey}+Shift+M)`}
        >
          <i className={`mdi mdi-bell${isAppMuted ? '-off' : ''}`} />
        </button>
        <button
          type="button"
          onClick={() => openSettings({ path: 'recipes' })}
          className="sidebar__button sidebar__button--new-service"
          data-tip={`${intl.formatMessage(messages.addNewService)} (${ctrlKey}+N)`}
        >
          <i className="mdi mdi-plus-box" />
        </button>
>>>>>>> 09fe8348
        <button
          type="button"
          onClick={() => openSettings({ path: 'app' })}
          className="sidebar__button sidebar__button--settings"
          data-tip={`${intl.formatMessage(messages.settings)} (${ctrlKey}+,)`}
        >
          <i className="mdi mdi-settings" />
        </button>
        {this.state.tooltipEnabled && (
          <ReactTooltip place="right" type="dark" effect="solid" />
        )}
      </div>
    );
  }
}<|MERGE_RESOLUTION|>--- conflicted
+++ resolved
@@ -7,14 +7,8 @@
 
 import Tabbar from '../services/tabs/Tabbar';
 import { ctrlKey } from '../../environment';
-<<<<<<< HEAD
 import { workspaceStore } from '../../features/workspaces';
-=======
-import { GA_CATEGORY_WORKSPACES, workspaceStore } from '../../features/workspaces';
-import { gaEvent } from '../../lib/analytics';
-import { todosStore, GA_CATEGORY_TODOS } from '../../features/todos';
-import { todoActions } from '../../features/todos/actions';
->>>>>>> 09fe8348
+import { todosStore } from '../../features/todos';
 
 const messages = defineMessages({
   settings: {
@@ -110,63 +104,12 @@
           enableToolTip={() => this.enableToolTip()}
           disableToolTip={() => this.disableToolTip()}
         />
-<<<<<<< HEAD
-        {
-          isLoggedIn ? (
-            <>
-              {workspaceStore.isFeatureEnabled ? (
-                <button
-                  type="button"
-                  onClick={() => {
-                    toggleWorkspaceDrawer();
-                    this.updateToolTip();
-                  }}
-                  className={`sidebar__button sidebar__button--workspaces ${isWorkspaceDrawerOpen ? 'is-active' : ''}`}
-                  data-tip={`${intl.formatMessage(workspaceToggleMessage)} (${ctrlKey}+D)`}
-                >
-                  <i className="mdi mdi-view-grid" />
-                </button>
-              ) : null}
-
-              <button
-                type="button"
-                onClick={() => {
-                  toggleMuteApp();
-                  this.updateToolTip();
-                }}
-                className={`sidebar__button sidebar__button--audio ${isAppMuted ? 'is-muted' : ''}`}
-                data-tip={`${intl.formatMessage(isAppMuted ? messages.unmute : messages.mute)} (${ctrlKey}+Shift+M)`}
-              >
-                <i className={`mdi mdi-bell${isAppMuted ? '-off' : ''}`} />
-              </button>
-              <button
-                type="button"
-                onClick={() => openSettings({ path: 'recipes' })}
-                className="sidebar__button sidebar__button--new-service"
-                data-tip={`${intl.formatMessage(messages.addNewService)} (${ctrlKey}+N)`}
-              >
-                <i className="mdi mdi-plus-box" />
-              </button>
-            </>
-          ) : (
-            <Link
-              to="/auth/welcome"
-              className="sidebar__button sidebar__button--new-service"
-              data-tip="Login"
-            >
-              <i className="mdi mdi-login-variant" />
-            </Link>
-          )
-        }
-
-=======
         {todosStore.isFeatureEnabled && todosStore.isFeatureEnabledByUser ? (
           <button
             type="button"
             onClick={() => {
               todoActions.toggleTodosPanel();
               this.updateToolTip();
-              gaEvent(GA_CATEGORY_TODOS, 'toggleDrawer', 'sidebar');
             }}
             className="sidebar__button sidebar__button--workspaces"
             data-tip={`${intl.formatMessage(todosToggleMessage)} (${ctrlKey}+T)`}
@@ -180,7 +123,6 @@
             onClick={() => {
               toggleWorkspaceDrawer();
               this.updateToolTip();
-              gaEvent(GA_CATEGORY_WORKSPACES, 'toggleDrawer', 'sidebar');
             }}
             className={`sidebar__button sidebar__button--workspaces ${isWorkspaceDrawerOpen ? 'is-active' : ''}`}
             data-tip={`${intl.formatMessage(workspaceToggleMessage)} (${ctrlKey}+D)`}
@@ -207,7 +149,6 @@
         >
           <i className="mdi mdi-plus-box" />
         </button>
->>>>>>> 09fe8348
         <button
           type="button"
           onClick={() => openSettings({ path: 'app' })}

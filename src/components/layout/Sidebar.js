import React, { Component } from 'react';
import PropTypes from 'prop-types';
import ReactTooltip from 'react-tooltip';
import { defineMessages, intlShape } from 'react-intl';
import { inject, observer } from 'mobx-react';
import { Link } from 'react-router';

import Tabbar from '../services/tabs/Tabbar';
import { ctrlKey } from '../../environment';
import { workspaceStore } from '../../features/workspaces';
import { todosStore } from '../../features/todos';
import { todoActions } from '../../features/todos/actions';

const messages = defineMessages({
  settings: {
    id: 'sidebar.settings',
    defaultMessage: '!!!Settings',
  },
  addNewService: {
    id: 'sidebar.addNewService',
    defaultMessage: '!!!Add new service',
  },
  mute: {
    id: 'sidebar.muteApp',
    defaultMessage: '!!!Disable notifications & audio',
  },
  unmute: {
    id: 'sidebar.unmuteApp',
    defaultMessage: '!!!Enable notifications & audio',
  },
  openWorkspaceDrawer: {
    id: 'sidebar.openWorkspaceDrawer',
    defaultMessage: '!!!Open workspace drawer',
  },
  closeWorkspaceDrawer: {
    id: 'sidebar.closeWorkspaceDrawer',
    defaultMessage: '!!!Close workspace drawer',
  },
  openTodosDrawer: {
    id: 'sidebar.openTodosDrawer',
    defaultMessage: '!!!Open Franz Todos',
  },
  closeTodosDrawer: {
    id: 'sidebar.closeTodosDrawer',
    defaultMessage: '!!!Close Franz Todos',
  },
  lockFerdi: {
    id: 'sidebar.lockFerdi',
    defaultMessage: '!!!Lock Ferdi',
  },
});

export default @inject('stores', 'actions') @observer class Sidebar extends Component {
  static propTypes = {
    openSettings: PropTypes.func.isRequired,
    toggleMuteApp: PropTypes.func.isRequired,
    isAppMuted: PropTypes.bool.isRequired,
    isWorkspaceDrawerOpen: PropTypes.bool.isRequired,
    toggleWorkspaceDrawer: PropTypes.func.isRequired,
  };

  static contextTypes = {
    intl: intlShape,
  };

  state = {
    tooltipEnabled: true,
  };

  componentDidUpdate() {
    ReactTooltip.rebuild();
  }

  enableToolTip() {
    this.setState({ tooltipEnabled: true });
  }

  disableToolTip() {
    this.setState({ tooltipEnabled: false });
  }

  updateToolTip() {
    this.disableToolTip();
    setTimeout(this.enableToolTip.bind(this));
  }

  render() {
    const {
      openSettings,
      toggleMuteApp,
      isAppMuted,
      isWorkspaceDrawerOpen,
      toggleWorkspaceDrawer,
      stores,
      actions,
    } = this.props;
    const { intl } = this.context;
    const todosToggleMessage = (
      todosStore.isTodosPanelVisible ? messages.closeTodosDrawer : messages.openTodosDrawer
    );

    const workspaceToggleMessage = (
      isWorkspaceDrawerOpen ? messages.closeWorkspaceDrawer : messages.openWorkspaceDrawer
    );
    const isLoggedIn = Boolean(localStorage.getItem('authToken'));

    return (
      <div className="sidebar">
        <Tabbar
          {...this.props}
          enableToolTip={() => this.enableToolTip()}
          disableToolTip={() => this.disableToolTip()}
        />
<<<<<<< HEAD
        { isLoggedIn ? (
          <>
            { stores.settings.all.app.lockingFeatureEnabled ? (
              <button
                type="button"
                className={`sidebar__button sidebar__button--audio ${isAppMuted ? 'is-muted' : ''}`}
                onClick={() => {
                  actions.settings.update({
                    type: 'app',
                    data: {
                      locked: true,
                    },
                  });
                }}
                data-tip={`${intl.formatMessage(messages.lockFerdi)} (${ctrlKey}+Shift+L)`}
              >
                <i className="mdi mdi-lock" />
              </button>
            ) : null}
            {todosStore.isFeatureEnabled && todosStore.isFeatureEnabledByUser ? (
              <button
                type="button"
                onClick={() => {
                  todoActions.toggleTodosPanel();
                  this.updateToolTip();
                }}
                className="sidebar__button sidebar__button--workspaces"
                data-tip={`${intl.formatMessage(todosToggleMessage)} (${ctrlKey}+T)`}
              >
                <i className="mdi mdi-check-all" />
              </button>
            ) : null}
            {workspaceStore.isFeatureEnabled ? (
              <button
                type="button"
                onClick={() => {
                  toggleWorkspaceDrawer();
                  this.updateToolTip();
                }}
                className={`sidebar__button sidebar__button--workspaces ${isWorkspaceDrawerOpen ? 'is-active' : ''}`}
                data-tip={`${intl.formatMessage(workspaceToggleMessage)} (${ctrlKey}+D)`}
              >
                <i className="mdi mdi-view-grid" />
              </button>
            ) : null}
            <button
              type="button"
              onClick={() => {
                toggleMuteApp();
                this.updateToolTip();
              }}
              className={`sidebar__button sidebar__button--audio ${isAppMuted ? 'is-muted' : ''}`}
              data-tip={`${intl.formatMessage(isAppMuted ? messages.unmute : messages.mute)} (${ctrlKey}+Shift+M)`}
            >
              <i className={`mdi mdi-bell${isAppMuted ? '-off' : ''}`} />
            </button>
            <button
              type="button"
              onClick={() => openSettings({ path: 'recipes' })}
              className="sidebar__button sidebar__button--new-service"
              data-tip={`${intl.formatMessage(messages.addNewService)} (${ctrlKey}+N)`}
            >
              <i className="mdi mdi-plus-box" />
            </button>
          </>
        ) : (
          <Link
            to="/auth/welcome"
            className="sidebar__button sidebar__button--new-service"
            data-tip="Login"
=======
        {todosStore.isFeatureEnabled && todosStore.isFeatureEnabledByUser ? (
          <button
            type="button"
            onClick={() => {
              todoActions.toggleTodosPanel();
              this.updateToolTip();
              gaEvent(GA_CATEGORY_TODOS, 'toggleDrawer', 'sidebar');
            }}
            className={`sidebar__button sidebar__button--todos  ${todosStore.isTodosPanelVisible ? 'is-active' : ''}`}
            data-tip={`${intl.formatMessage(todosToggleMessage)} (${ctrlKey}+T)`}
          >
            <i className="mdi mdi-check-all" />
          </button>
        ) : null}
        {workspaceStore.isFeatureEnabled ? (
          <button
            type="button"
            onClick={() => {
              toggleWorkspaceDrawer();
              this.updateToolTip();
              gaEvent(GA_CATEGORY_WORKSPACES, 'toggleDrawer', 'sidebar');
            }}
            className={`sidebar__button sidebar__button--workspaces ${isWorkspaceDrawerOpen ? 'is-active' : ''}`}
            data-tip={`${intl.formatMessage(workspaceToggleMessage)} (${ctrlKey}+D)`}
>>>>>>> 944caecd
          >
            <i className="mdi mdi-login-variant" />
          </Link>
        )}
        <button
          type="button"
          onClick={() => openSettings({ path: 'app' })}
          className="sidebar__button sidebar__button--settings"
          data-tip={`${intl.formatMessage(messages.settings)} (${ctrlKey}+,)`}
        >
          <i className="mdi mdi-settings" />
        </button>
        {this.state.tooltipEnabled && (
          <ReactTooltip place="right" type="dark" effect="solid" />
        )}
      </div>
    );
  }
}<|MERGE_RESOLUTION|>--- conflicted
+++ resolved
@@ -111,7 +111,6 @@
           enableToolTip={() => this.enableToolTip()}
           disableToolTip={() => this.disableToolTip()}
         />
-<<<<<<< HEAD
         { isLoggedIn ? (
           <>
             { stores.settings.all.app.lockingFeatureEnabled ? (
@@ -137,8 +136,9 @@
                 onClick={() => {
                   todoActions.toggleTodosPanel();
                   this.updateToolTip();
+                  gaEvent(GA_CATEGORY_TODOS, 'toggleDrawer', 'sidebar');
                 }}
-                className="sidebar__button sidebar__button--workspaces"
+                className={`sidebar__button sidebar__button--todos  ${todosStore.isTodosPanelVisible ? 'is-active' : ''}`}
                 data-tip={`${intl.formatMessage(todosToggleMessage)} (${ctrlKey}+T)`}
               >
                 <i className="mdi mdi-check-all" />
@@ -182,32 +182,6 @@
             to="/auth/welcome"
             className="sidebar__button sidebar__button--new-service"
             data-tip="Login"
-=======
-        {todosStore.isFeatureEnabled && todosStore.isFeatureEnabledByUser ? (
-          <button
-            type="button"
-            onClick={() => {
-              todoActions.toggleTodosPanel();
-              this.updateToolTip();
-              gaEvent(GA_CATEGORY_TODOS, 'toggleDrawer', 'sidebar');
-            }}
-            className={`sidebar__button sidebar__button--todos  ${todosStore.isTodosPanelVisible ? 'is-active' : ''}`}
-            data-tip={`${intl.formatMessage(todosToggleMessage)} (${ctrlKey}+T)`}
-          >
-            <i className="mdi mdi-check-all" />
-          </button>
-        ) : null}
-        {workspaceStore.isFeatureEnabled ? (
-          <button
-            type="button"
-            onClick={() => {
-              toggleWorkspaceDrawer();
-              this.updateToolTip();
-              gaEvent(GA_CATEGORY_WORKSPACES, 'toggleDrawer', 'sidebar');
-            }}
-            className={`sidebar__button sidebar__button--workspaces ${isWorkspaceDrawerOpen ? 'is-active' : ''}`}
-            data-tip={`${intl.formatMessage(workspaceToggleMessage)} (${ctrlKey}+D)`}
->>>>>>> 944caecd
           >
             <i className="mdi mdi-login-variant" />
           </Link>

--- conflicted
+++ resolved
@@ -1,21 +1,21 @@
-import React, { Component } from 'react';
-import PropTypes from 'prop-types';
-import { observer, PropTypes as MobxPropTypes } from 'mobx-react';
-import { defineMessages, intlShape } from 'react-intl';
-import { TitleBar } from 'electron-react-titlebar';
-import injectSheet from 'react-jss';
+import React, { Component } from "react";
+import PropTypes from "prop-types";
+import { observer, PropTypes as MobxPropTypes } from "mobx-react";
+import { defineMessages, intlShape } from "react-intl";
+import { TitleBar } from "electron-react-titlebar";
+import injectSheet from "react-jss";
 
-import InfoBar from '../ui/InfoBar';
-import { Component as BasicAuth } from '../../features/basicAuth';
-import { Component as ShareFranz } from '../../features/shareFranz';
-import ErrorBoundary from '../util/ErrorBoundary';
+import InfoBar from "../ui/InfoBar";
+import { Component as BasicAuth } from "../../features/basicAuth";
+import { Component as ShareFranz } from "../../features/shareFranz";
+import ErrorBoundary from "../util/ErrorBoundary";
 
 // import globalMessages from '../../i18n/globalMessages';
 
-import { isWindows } from '../../environment';
-import WorkspaceSwitchingIndicator from '../../features/workspaces/components/WorkspaceSwitchingIndicator';
-import { workspaceStore } from '../../features/workspaces';
-import AppUpdateInfoBar from '../AppUpdateInfoBar';
+import { isWindows } from "../../environment";
+import WorkspaceSwitchingIndicator from "../../features/workspaces/components/WorkspaceSwitchingIndicator";
+import { workspaceStore } from "../../features/workspaces";
+import AppUpdateInfoBar from "../AppUpdateInfoBar";
 
 function createMarkup(HTMLString) {
   return { __html: HTMLString };
@@ -23,30 +23,33 @@
 
 const messages = defineMessages({
   servicesUpdated: {
-    id: 'infobar.servicesUpdated',
-    defaultMessage: '!!!Your services have been updated.',
+    id: "infobar.servicesUpdated",
+    defaultMessage: "!!!Your services have been updated."
   },
   buttonReloadServices: {
-    id: 'infobar.buttonReloadServices',
-    defaultMessage: '!!!Reload services',
+    id: "infobar.buttonReloadServices",
+    defaultMessage: "!!!Reload services"
   },
   requiredRequestsFailed: {
-    id: 'infobar.requiredRequestsFailed',
-    defaultMessage: '!!!Could not load services and user information',
-  },
+    id: "infobar.requiredRequestsFailed",
+    defaultMessage: "!!!Could not load services and user information"
+  }
 });
 
 const styles = theme => ({
   appContent: {
     width: `calc(100% + ${theme.workspaces.drawer.width}px)`,
-    transition: 'transform 0.5s ease',
+    transition: "transform 0.5s ease",
     transform() {
-      return workspaceStore.isWorkspaceDrawerOpen ? 'translateX(0)' : `translateX(-${theme.workspaces.drawer.width}px)`;
-    },
-  },
+      return workspaceStore.isWorkspaceDrawerOpen
+        ? "translateX(0)"
+        : `translateX(-${theme.workspaces.drawer.width}px)`;
+    }
+  }
 });
 
-@injectSheet(styles) @observer
+@injectSheet(styles)
+@observer
 class AppLayout extends Component {
   static propTypes = {
     classes: PropTypes.object.isRequired,
@@ -66,21 +69,16 @@
     showRequiredRequestsError: PropTypes.bool.isRequired,
     areRequiredRequestsSuccessful: PropTypes.bool.isRequired,
     retryRequiredRequests: PropTypes.func.isRequired,
-    areRequiredRequestsLoading: PropTypes.bool.isRequired,
-<<<<<<< HEAD
-    darkMode: PropTypes.bool.isRequired,
-=======
-    isDelayAppScreenVisible: PropTypes.bool.isRequired,
->>>>>>> e8961dc5
+    areRequiredRequestsLoading: PropTypes.bool.isRequired
   };
 
   static defaultProps = {
     children: [],
-    nextAppReleaseVersion: null,
+    nextAppReleaseVersion: null
   };
 
   static contextTypes = {
-    intl: intlShape,
+    intl: intlShape
   };
 
   render() {
@@ -102,28 +100,27 @@
       showRequiredRequestsError,
       areRequiredRequestsSuccessful,
       retryRequiredRequests,
-      areRequiredRequestsLoading,
-<<<<<<< HEAD
-      darkMode,
-=======
-      isDelayAppScreenVisible,
->>>>>>> e8961dc5
+      areRequiredRequestsLoading
     } = this.props;
 
     const { intl } = this.context;
 
     return (
       <ErrorBoundary>
-<<<<<<< HEAD
-        <div className={darkMode ? 'theme__dark' : ''}>
-          <div className="app">
-            {isWindows && !isFullScreen && <TitleBar menu={window.franz.menu.template} icon="assets/images/logo.svg" />}
-            <div className={`app__content ${classes.appContent}`}>
-              {workspacesDrawer}
-              {sidebar}
-              <div className="app__service">
-                <WorkspaceSwitchingIndicator />
-                {news.length > 0 && news.map(item => (
+        <div className="app">
+          {isWindows && !isFullScreen && (
+            <TitleBar
+              menu={window.franz.menu.template}
+              icon="assets/images/logo.svg"
+            />
+          )}
+          <div className={`app__content ${classes.appContent}`}>
+            {workspacesDrawer}
+            {sidebar}
+            <div className="app__service">
+              <WorkspaceSwitchingIndicator />
+              {news.length > 0 &&
+                news.map(item => (
                   <InfoBar
                     key={item.id}
                     position="top"
@@ -131,71 +128,11 @@
                     sticky={item.sticky}
                     onHide={() => removeNewsItem({ newsId: item.id })}
                   >
-                    <span dangerouslySetInnerHTML={createMarkup(item.message)} />
+                    <span
+                      dangerouslySetInnerHTML={createMarkup(item.message)}
+                    />
                   </InfoBar>
                 ))}
-                {/* {!isOnline && (
-                  <InfoBar
-                    type="danger"
-                    sticky
-                  >
-                    <span className="mdi mdi-flash" />
-                    {intl.formatMessage(globalMessages.notConnectedToTheInternet)}
-                  </InfoBar>
-                )} */}
-                {!areRequiredRequestsSuccessful && showRequiredRequestsError && (
-                  <InfoBar
-                    type="danger"
-                    ctaLabel="Try again"
-                    ctaLoading={areRequiredRequestsLoading}
-                    sticky
-                    onClick={retryRequiredRequests}
-                  >
-                    <span className="mdi mdi-flash" />
-                    {intl.formatMessage(messages.requiredRequestsFailed)}
-                  </InfoBar>
-                )}
-                {showServicesUpdatedInfoBar && (
-                  <InfoBar
-                    type="primary"
-                    ctaLabel={intl.formatMessage(messages.buttonReloadServices)}
-                    onClick={reloadServicesAfterUpdate}
-                    sticky
-                  >
-                    <span className="mdi mdi-power-plug" />
-                    {intl.formatMessage(messages.servicesUpdated)}
-                  </InfoBar>
-                )}
-                {appUpdateIsDownloaded && (
-                  <AppUpdateInfoBar
-                    nextAppReleaseVersion={nextAppReleaseVersion}
-                    onInstallUpdate={installAppUpdate}
-                  />
-                )}
-                <BasicAuth />
-                <ShareFranz />
-                {services}
-                {children}
-              </div>
-=======
-        <div className="app">
-          {isWindows && !isFullScreen && <TitleBar menu={window.franz.menu.template} icon="assets/images/logo.svg" />}
-          <div className={`app__content ${classes.appContent}`}>
-            {workspacesDrawer}
-            {sidebar}
-            <div className="app__service">
-              <WorkspaceSwitchingIndicator />
-              {news.length > 0 && news.map(item => (
-                <InfoBar
-                  key={item.id}
-                  position="top"
-                  type={item.type}
-                  sticky={item.sticky}
-                  onHide={() => removeNewsItem({ newsId: item.id })}
-                >
-                  <span dangerouslySetInnerHTML={createMarkup(item.message)} />
-                </InfoBar>
-              ))}
               {/* {!isOnline && (
                 <InfoBar
                   type="danger"
@@ -234,12 +171,10 @@
                   onInstallUpdate={installAppUpdate}
                 />
               )}
-              {isDelayAppScreenVisible && (<DelayApp />)}
               <BasicAuth />
               <ShareFranz />
               {services}
               {children}
->>>>>>> e8961dc5
             </div>
           </div>
         </div>

--- conflicted
+++ resolved
@@ -9,11 +9,7 @@
 import UserStore from '../../../stores/UserStore';
 
 import styles from './styles';
-<<<<<<< HEAD
-=======
-import { gaEvent } from '../../../lib/analytics';
 import { FeatureStore } from '../../../features/utils/FeatureStore';
->>>>>>> f309aaf4
 
 const messages = defineMessages({
   action: {

--- conflicted
+++ resolved
@@ -9,12 +9,7 @@
 import UserStore from '../../../stores/UserStore';
 
 import styles from './styles';
-<<<<<<< HEAD
 import FeatureStore from '../../../stores/FeaturesStore';
-=======
-import { gaEvent } from '../../../lib/analytics';
-import FeaturesStore from '../../../stores/FeaturesStore';
->>>>>>> c2ef03c9
 
 const messages = defineMessages({
   action: {

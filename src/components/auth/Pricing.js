import React, { Component } from 'react';
import PropTypes from 'prop-types';
import { observer } from 'mobx-react';
import { defineMessages, intlShape } from 'react-intl';
import injectSheet from 'react-jss';
import { H2, Loader } from '@meetfranz/ui';
import classnames from 'classnames';

import { Button } from '@meetfranz/forms';
import { FeatureItem } from '../ui/FeatureItem';
import { FeatureList } from '../ui/FeatureList';


const messages = defineMessages({
  headline: {
<<<<<<< HEAD
    id: 'pricing.headline',
    defaultMessage: '!!!Support Ferdi',
=======
    id: 'pricing.trial.headline',
    defaultMessage: '!!!Franz Professional',
  },
  personalOffer: {
    id: 'pricing.trial.subheadline',
    defaultMessage: '!!!Your personal welcome offer:',
  },
  noStringsAttachedHeadline: {
    id: 'pricing.trial.terms.headline',
    defaultMessage: '!!!No strings attached',
  },
  noCreditCard: {
    id: 'pricing.trial.terms.noCreditCard',
    defaultMessage: '!!!No credit card required',
>>>>>>> f309aaf4
  },
  automaticTrialEnd: {
    id: 'pricing.trial.terms.automaticTrialEnd',
    defaultMessage: '!!!Your free trial ends automatically after 14 days',
  },
<<<<<<< HEAD
  submitButtonLabel: {
    id: 'pricing.submit.label',
    defaultMessage: '!!!Support the development of Ferdi',
  },
  skipPayment: {
    id: 'pricing.link.skipPayment',
    defaultMessage: '!!!I don\'t want to support the development of Ferdi.',
=======
  activationError: {
    id: 'pricing.trial.error',
    defaultMessage: '!!!Sorry, we could not activate your trial!',
  },
  ctaAccept: {
    id: 'pricing.trial.cta.accept',
    defaultMessage: '!!!Yes, upgrade my account to Franz Professional',
  },
  ctaSkip: {
    id: 'pricing.trial.cta.skip',
    defaultMessage: '!!!Continue to Franz',
  },
  featuresHeadline: {
    id: 'pricing.trial.features.headline',
    defaultMessage: '!!!Franz Professional includes:',
>>>>>>> f309aaf4
  },
});

const styles = theme => ({
  container: {
    position: 'relative',
    marginLeft: -150,
  },
  welcomeOffer: {
    textAlign: 'center',
    fontWeight: 'bold',
  },
  keyTerms: {
    textAlign: 'center',
  },
  content: {
    position: 'relative',
    zIndex: 20,
  },
  featureContainer: {
    width: 300,
    position: 'absolute',
    left: 'calc(100% / 2 + 225px)',
    top: 155,
    background: theme.signup.pricing.feature.background,
    height: 'auto',
    padding: 20,
    borderTopRightRadius: theme.borderRadius,
    borderBottomRightRadius: theme.borderRadius,
    zIndex: 10,
  },
  featureItem: {
    borderBottom: [1, 'solid', theme.signup.pricing.feature.border],
  },
  cta: {
    marginTop: 40,
    width: '100%',
  },
  skipLink: {
    textAlign: 'center',
    marginTop: 10,
  },
  error: {
    margin: [20, 0, 0],
    color: theme.styleTypes.danger.accent,
  },
});

export default @observer @injectSheet(styles) class Signup extends Component {
  static propTypes = {
    onSubmit: PropTypes.func.isRequired,
    isLoadingRequiredData: PropTypes.bool.isRequired,
    isActivatingTrial: PropTypes.bool.isRequired,
    trialActivationError: PropTypes.bool.isRequired,
    classes: PropTypes.object.isRequired,
  };

  static contextTypes = {
    intl: intlShape,
  };

  render() {
    const {
      onSubmit,
      isLoadingRequiredData,
      isActivatingTrial,
      trialActivationError,
      classes,
    } = this.props;
    const { intl } = this.context;

    return (
<<<<<<< HEAD
      <div className="auth__scroll-container">
        <div className="auth__container auth__container--signup">
          <form className="Ferdi-form auth__form">
            <img
              src="./assets/images/sm.png"
              className="auth__logo auth__logo--sm"
              alt=""
            />
            <h1>{intl.formatMessage(messages.headline)}</h1>
            <div className="auth__letter">
              {isLoadingUser && (
                <p>Loading</p>
              )}
              {!isLoadingUser && (
                donor.amount ? (
                  <span>
                    <p>
                      Thank you so much for your previous donation of
                      {' '}
                      <strong>
                        $
                        {donor.amount}
                      </strong>
                      .
                      <br />
                      Your support allowed us to get where we are today.
                      <br />
                    </p>
                    <p>
                      As an early supporter, you get
                      {' '}
                      <strong>a lifetime premium supporter license</strong>
                      {' '}
                      without any
                      additional charges.
                    </p>
                    <p>
                      However, If you want to keep supporting us, you are more than welcome to subscribe to a plan.
                      <br />
                      <br />
                    </p>
                  </span>
                ) : (
                  <span>
                    <p>
                      We built Ferdi with a lot of effort, manpower and love,
                      to bring you the best messaging experience.
                      <br />
                    </p>
                    <p>
                      Getting a Ferdi Premium Supporter License will allow us to keep improving Ferdi for you.
                    </p>
                  </span>
                )
              )}
=======
      <div className={classnames('auth__scroll-container', classes.container)}>
        <div className={classnames('auth__container', 'auth__container--signup', classes.content)}>
          <form className="franz-form auth__form">
            {isLoadingRequiredData ? <Loader /> : (
              <img
                src="./assets/images/sm.png"
                className="auth__logo auth__logo--sm"
                alt=""
              />
            )}
            <p className={classes.welcomeOffer}>{intl.formatMessage(messages.personalOffer)}</p>
            <h1>{intl.formatMessage(messages.headline)}</h1>
            <div className="auth__letter">
              <p>
                We built Franz with a lot of effort, manpower and love,
                to boost up your messaging experience.
                <br />
              </p>
              <p>
                Get the free 14 day Franz Professional trial and see your communication evolving.
                <br />
              </p>
>>>>>>> f309aaf4
              <p>
                Thanks for being a hero.
              </p>
              <p>
                <strong>Stefan Malzner</strong>
              </p>
            </div>
            <div className={classes.keyTerms}>
              <H2>
                {intl.formatMessage(messages.noStringsAttachedHeadline)}
              </H2>
              <ul className={classes.keyTermsList}>
                <FeatureItem icon="👉" name={intl.formatMessage(messages.noCreditCard)} />
                <FeatureItem icon="👉" name={intl.formatMessage(messages.automaticTrialEnd)} />
              </ul>
            </div>
            {trialActivationError && (
              <p className={classes.error}>{intl.formatMessage(messages.activationError)}</p>
            )}
            <Button
              label={intl.formatMessage(messages.ctaAccept)}
              className={classes.cta}
              onClick={onSubmit}
              busy={isActivatingTrial}
              disabled={isLoadingRequiredData || isActivatingTrial}
            />
            <p className={classes.skipLink}>
              <a href="#/">{intl.formatMessage(messages.ctaSkip)}</a>
            </p>
          </form>
        </div>
        <div className={classes.featureContainer}>
          <H2>
            {intl.formatMessage(messages.featuresHeadline)}
          </H2>
          {/* <ul className={classes.features}>
            <FeatureItem name="Add unlimited services" className={classes.featureItem} />
            <FeatureItem name="Spellchecker support" className={classes.featureItem} />
            <FeatureItem name="Workspaces" className={classes.featureItem} />
            <FeatureItem name="Add Custom Websites" className={classes.featureItem} />
            <FeatureItem name="On-premise & other Hosted Services" className={classes.featureItem} />
            <FeatureItem name="Install 3rd party services" className={classes.featureItem} />
            <FeatureItem name="Service Proxies" className={classes.featureItem} />
            <FeatureItem name="Team Management" className={classes.featureItem} />
            <FeatureItem name="No Waiting Screens" className={classes.featureItem} />
            <FeatureItem name="Forever ad-free" className={classes.featureItem} />
          </ul> */}
          <FeatureList />
        </div>
      </div>
    );
  }
}<|MERGE_RESOLUTION|>--- conflicted
+++ resolved
@@ -13,10 +13,6 @@
 
 const messages = defineMessages({
   headline: {
-<<<<<<< HEAD
-    id: 'pricing.headline',
-    defaultMessage: '!!!Support Ferdi',
-=======
     id: 'pricing.trial.headline',
     defaultMessage: '!!!Franz Professional',
   },
@@ -31,21 +27,11 @@
   noCreditCard: {
     id: 'pricing.trial.terms.noCreditCard',
     defaultMessage: '!!!No credit card required',
->>>>>>> f309aaf4
   },
   automaticTrialEnd: {
     id: 'pricing.trial.terms.automaticTrialEnd',
     defaultMessage: '!!!Your free trial ends automatically after 14 days',
   },
-<<<<<<< HEAD
-  submitButtonLabel: {
-    id: 'pricing.submit.label',
-    defaultMessage: '!!!Support the development of Ferdi',
-  },
-  skipPayment: {
-    id: 'pricing.link.skipPayment',
-    defaultMessage: '!!!I don\'t want to support the development of Ferdi.',
-=======
   activationError: {
     id: 'pricing.trial.error',
     defaultMessage: '!!!Sorry, we could not activate your trial!',
@@ -61,7 +47,6 @@
   featuresHeadline: {
     id: 'pricing.trial.features.headline',
     defaultMessage: '!!!Franz Professional includes:',
->>>>>>> f309aaf4
   },
 });
 
@@ -134,63 +119,6 @@
     const { intl } = this.context;
 
     return (
-<<<<<<< HEAD
-      <div className="auth__scroll-container">
-        <div className="auth__container auth__container--signup">
-          <form className="Ferdi-form auth__form">
-            <img
-              src="./assets/images/sm.png"
-              className="auth__logo auth__logo--sm"
-              alt=""
-            />
-            <h1>{intl.formatMessage(messages.headline)}</h1>
-            <div className="auth__letter">
-              {isLoadingUser && (
-                <p>Loading</p>
-              )}
-              {!isLoadingUser && (
-                donor.amount ? (
-                  <span>
-                    <p>
-                      Thank you so much for your previous donation of
-                      {' '}
-                      <strong>
-                        $
-                        {donor.amount}
-                      </strong>
-                      .
-                      <br />
-                      Your support allowed us to get where we are today.
-                      <br />
-                    </p>
-                    <p>
-                      As an early supporter, you get
-                      {' '}
-                      <strong>a lifetime premium supporter license</strong>
-                      {' '}
-                      without any
-                      additional charges.
-                    </p>
-                    <p>
-                      However, If you want to keep supporting us, you are more than welcome to subscribe to a plan.
-                      <br />
-                      <br />
-                    </p>
-                  </span>
-                ) : (
-                  <span>
-                    <p>
-                      We built Ferdi with a lot of effort, manpower and love,
-                      to bring you the best messaging experience.
-                      <br />
-                    </p>
-                    <p>
-                      Getting a Ferdi Premium Supporter License will allow us to keep improving Ferdi for you.
-                    </p>
-                  </span>
-                )
-              )}
-=======
       <div className={classnames('auth__scroll-container', classes.container)}>
         <div className={classnames('auth__container', 'auth__container--signup', classes.content)}>
           <form className="franz-form auth__form">
@@ -213,7 +141,6 @@
                 Get the free 14 day Franz Professional trial and see your communication evolving.
                 <br />
               </p>
->>>>>>> f309aaf4
               <p>
                 Thanks for being a hero.
               </p>

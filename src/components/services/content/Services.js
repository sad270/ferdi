import React, { Component } from 'react';
import PropTypes from 'prop-types';
import { observer, PropTypes as MobxPropTypes } from 'mobx-react';
import { Link } from 'react-router';
import { defineMessages, intlShape } from 'react-intl';

import Webview from './ServiceWebview';
import Appear from '../../ui/effects/Appear';

const messages = defineMessages({
  welcome: {
    id: 'services.welcome',
    defaultMessage: '!!!Welcome to Franz',
  },
  getStarted: {
    id: 'services.getStarted',
    defaultMessage: '!!!Get started',
  },
});

@observer
export default class Services extends Component {
  static propTypes = {
    services: MobxPropTypes.arrayOrObservableArray.isRequired,
    setWebviewReference: PropTypes.func.isRequired,
    handleIPCMessage: PropTypes.func.isRequired,
    openWindow: PropTypes.func.isRequired,
    reload: PropTypes.func.isRequired,
<<<<<<< HEAD
    isAppMuted: PropTypes.bool.isRequired,
=======
    update: PropTypes.func.isRequired,
>>>>>>> 4f5dd248
  };

  static defaultProps = {
    services: [],
    activeService: '',
  };

  static contextTypes = {
    intl: intlShape,
  };

  render() {
    const {
      services,
      handleIPCMessage,
      setWebviewReference,
      openWindow,
      reload,
<<<<<<< HEAD
      isAppMuted,
=======
      update,
>>>>>>> 4f5dd248
    } = this.props;
    const { intl } = this.context;

    return (
      <div className="services">
        {services.length === 0 && (
          <Appear
            timeout={1500}
            transitionName="slideUp"
          >
            <div className="services__no-service">
              <img src="./assets/images/logo.svg" alt="" />
              <h1>{intl.formatMessage(messages.welcome)}</h1>
              <Appear
                timeout={300}
                transitionName="slideUp"
              >
                <Link to="/settings/recipes" className="button">
                  {intl.formatMessage(messages.getStarted)}
                </Link>
              </Appear>
            </div>
          </Appear>
        )}
        {services.map(service => (
          <Webview
            key={service.id}
            service={service}
            handleIPCMessage={handleIPCMessage}
            setWebviewReference={setWebviewReference}
            openWindow={openWindow}
            reload={() => reload({ serviceId: service.id })}
<<<<<<< HEAD
            isAppMuted={isAppMuted}
=======
            enable={() => update({
              serviceId: service.id,
              serviceData: {
                isEnabled: true,
              },
              redirect: false,
            })}
>>>>>>> 4f5dd248
          />
        ))}
      </div>
    );
  }
}<|MERGE_RESOLUTION|>--- conflicted
+++ resolved
@@ -26,11 +26,8 @@
     handleIPCMessage: PropTypes.func.isRequired,
     openWindow: PropTypes.func.isRequired,
     reload: PropTypes.func.isRequired,
-<<<<<<< HEAD
     isAppMuted: PropTypes.bool.isRequired,
-=======
     update: PropTypes.func.isRequired,
->>>>>>> 4f5dd248
   };
 
   static defaultProps = {
@@ -49,11 +46,8 @@
       setWebviewReference,
       openWindow,
       reload,
-<<<<<<< HEAD
       isAppMuted,
-=======
       update,
->>>>>>> 4f5dd248
     } = this.props;
     const { intl } = this.context;
 
@@ -86,9 +80,7 @@
             setWebviewReference={setWebviewReference}
             openWindow={openWindow}
             reload={() => reload({ serviceId: service.id })}
-<<<<<<< HEAD
             isAppMuted={isAppMuted}
-=======
             enable={() => update({
               serviceId: service.id,
               serviceData: {
@@ -96,7 +88,6 @@
               },
               redirect: false,
             })}
->>>>>>> 4f5dd248
           />
         ))}
       </div>

module.exports = {
  'en-US': 'English',
<<<<<<< HEAD
  'pt-BR': 'Portuguese (Brazil)',
  'el-GR': 'Ελληνικά (Greece)',
  nl: 'Nederlands',
  de: 'Deutsch',
  fr: 'French',
  ja: 'Japanese',
  pl: 'Polish',
  ru: 'Русский',
  ua: 'Українська',
=======
  'nl-BE': 'Vlaams',
>>>>>>> de1e06e5
};<|MERGE_RESOLUTION|>--- conflicted
+++ resolved
@@ -1,16 +1,13 @@
 module.exports = {
   'en-US': 'English',
-<<<<<<< HEAD
   'pt-BR': 'Portuguese (Brazil)',
   'el-GR': 'Ελληνικά (Greece)',
   nl: 'Nederlands',
+  'nl-BE': 'Vlaams',
   de: 'Deutsch',
   fr: 'French',
   ja: 'Japanese',
   pl: 'Polish',
   ru: 'Русский',
   ua: 'Українська',
-=======
-  'nl-BE': 'Vlaams',
->>>>>>> de1e06e5
 };
--- conflicted
+++ resolved
@@ -1,11 +1,7 @@
 module.exports = {
   'en-US': 'English',
-<<<<<<< HEAD
   'de-DE': 'Deutsch',
-=======
   'fr': 'French',
-  // 'de-DE': 'Deutsch',
   'pl-PL': 'Polish',
   'ru-RU': 'Русский',
->>>>>>> faab7ce8
 };
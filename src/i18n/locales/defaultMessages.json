--- conflicted
+++ resolved
@@ -2,7 +2,7 @@
   {
     "descriptors": [
       {
-        "defaultMessage": "!!!A new update for Ferdi is available.",
+        "defaultMessage": "!!!A new update for Franz is available.",
         "end": {
           "column": 3,
           "line": 12
@@ -46,7 +46,7 @@
   {
     "descriptors": [
       {
-        "defaultMessage": "!!!Import your Ferdi 4 services",
+        "defaultMessage": "!!!Import your Franz 4 services",
         "end": {
           "column": 3,
           "line": 16
@@ -59,7 +59,7 @@
         }
       },
       {
-        "defaultMessage": "!!!Services not yet supported in Ferdi 5",
+        "defaultMessage": "!!!Services not yet supported in Franz 5",
         "end": {
           "column": 3,
           "line": 20
@@ -264,81 +264,55 @@
         }
       },
       {
-        "defaultMessage": "!!!Using a custom Ferdi server?",
+        "defaultMessage": "!!!Your session expired, please login again.",
         "end": {
           "column": 3,
           "line": 40
-        },
-        "file": "src/components/auth/Login.js",
-        "id": "login.customServerQuestion",
-        "start": {
-          "column": 24,
-          "line": 37
-        }
-      },
-      {
-        "defaultMessage": "!!!Try importing your Franz account",
-        "end": {
-          "column": 3,
-          "line": 44
-        },
-        "file": "src/components/auth/Login.js",
-        "id": "login.customServerSuggestion",
-        "start": {
-          "column": 26,
-          "line": 41
-        }
-      },
-      {
-        "defaultMessage": "!!!Your session expired, please login again.",
-        "end": {
-          "column": 3,
-          "line": 48
         },
         "file": "src/components/auth/Login.js",
         "id": "login.tokenExpired",
         "start": {
           "column": 16,
-          "line": 45
+          "line": 37
         }
       },
       {
         "defaultMessage": "!!!Your session expired, please login again.",
         "end": {
           "column": 3,
-          "line": 52
+          "line": 44
         },
         "file": "src/components/auth/Login.js",
         "id": "login.serverLogout",
         "start": {
           "column": 16,
-          "line": 49
+          "line": 41
         }
       },
       {
         "defaultMessage": "!!!Create a free account",
         "end": {
           "column": 3,
-          "line": 56
+          "line": 48
         },
         "file": "src/components/auth/Login.js",
         "id": "login.link.signup",
         "start": {
           "column": 14,
-          "line": 53
+          "line": 45
         }
       },
       {
         "defaultMessage": "!!!Forgot password",
         "end": {
           "column": 3,
-          "line": 60
+          "line": 52
         },
         "file": "src/components/auth/Login.js",
         "id": "login.link.password",
         "start": {
           "column": 16,
-          "line": 57
+          "line": 49
         }
       }
     ],
@@ -534,7 +508,7 @@
         }
       },
       {
-        "defaultMessage": "!!!Continue to Ferdi",
+        "defaultMessage": "!!!Continue to Franz",
         "end": {
           "column": 3,
           "line": 46
@@ -630,7 +604,7 @@
         }
       },
       {
-        "defaultMessage": "!!!By creating a Ferdi account you accept the",
+        "defaultMessage": "!!!By creating a Franz account you accept the",
         "end": {
           "column": 3,
           "line": 44
@@ -747,52 +721,39 @@
         "defaultMessage": "!!!Your services have been updated.",
         "end": {
           "column": 3,
-          "line": 30
+          "line": 31
         },
         "file": "src/components/layout/AppLayout.js",
         "id": "infobar.servicesUpdated",
         "start": {
           "column": 19,
-          "line": 27
+          "line": 28
         }
       },
       {
         "defaultMessage": "!!!Reload services",
         "end": {
           "column": 3,
-          "line": 34
+          "line": 35
         },
         "file": "src/components/layout/AppLayout.js",
         "id": "infobar.buttonReloadServices",
         "start": {
           "column": 24,
-          "line": 31
+          "line": 32
         }
       },
       {
         "defaultMessage": "!!!Could not load services and user information",
         "end": {
           "column": 3,
-          "line": 38
+          "line": 39
         },
         "file": "src/components/layout/AppLayout.js",
         "id": "infobar.requiredRequestsFailed",
         "start": {
           "column": 26,
-          "line": 35
-        }
-      },
-      {
-        "defaultMessage": "!!!There were errors while trying to perform an authenticated request. Please try logging out and back in if this error persists.",
-        "end": {
-          "column": 3,
-          "line": 42
-        },
-        "file": "src/components/layout/AppLayout.js",
-        "id": "infobar.authRequestFailed",
-        "start": {
-          "column": 21,
-          "line": 39
+          "line": 36
         }
       }
     ],
@@ -1081,7 +1042,7 @@
   {
     "descriptors": [
       {
-        "defaultMessage": "!!!Welcome to Ferdi",
+        "defaultMessage": "!!!Welcome to Franz",
         "end": {
           "column": 3,
           "line": 17
@@ -1104,32 +1065,6 @@
         "start": {
           "column": 14,
           "line": 18
-        }
-      },
-      {
-        "defaultMessage": "!!!Please login to use Ferdi.",
-        "end": {
-          "column": 3,
-          "line": 25
-        },
-        "file": "src/components/services/content/Services.js",
-        "id": "services.login",
-        "start": {
-          "column": 9,
-          "line": 22
-        }
-      },
-      {
-        "defaultMessage": "!!!Optionally, you can change your Ferdi server by clicking the cog in the bottom left corner.",
-        "end": {
-          "column": 3,
-          "line": 29
-        },
-        "file": "src/components/services/content/Services.js",
-        "id": "services.serverInfo",
-        "start": {
-          "column": 14,
-          "line": 26
         }
       }
     ],
@@ -1486,7 +1421,7 @@
         }
       },
       {
-        "defaultMessage": "!!!If you don't need your Ferdi account any longer, you can delete your account and all related data here.",
+        "defaultMessage": "!!!If you don't need your Franz account any longer, you can delete your account and all related data here.",
         "end": {
           "column": 3,
           "line": 73
@@ -1995,7 +1930,7 @@
         }
       },
       {
-        "defaultMessage": "!!!To add self hosted services, you need a Ferdi Premium Supporter Account.",
+        "defaultMessage": "!!!To add self hosted services, you need a Franz Premium Supporter Account.",
         "end": {
           "column": 3,
           "line": 67
@@ -2125,7 +2060,7 @@
         }
       },
       {
-        "defaultMessage": "!!!Please restart Ferdi after changing proxy Settings.",
+        "defaultMessage": "!!!Please restart Franz after changing proxy Settings.",
         "end": {
           "column": 3,
           "line": 107
@@ -2138,7 +2073,7 @@
         }
       },
       {
-        "defaultMessage": "!!!Proxy settings will not be synchronized with the Ferdi servers.",
+        "defaultMessage": "!!!Proxy settings will not be synchronized with the Franz servers.",
         "end": {
           "column": 3,
           "line": 111
@@ -2382,260 +2317,234 @@
         "defaultMessage": "!!!Settings",
         "end": {
           "column": 3,
-          "line": 20
+          "line": 19
         },
         "file": "src/components/settings/settings/EditSettingsForm.js",
         "id": "settings.app.headline",
         "start": {
           "column": 12,
-          "line": 17
+          "line": 16
         }
       },
       {
         "defaultMessage": "!!!General",
         "end": {
           "column": 3,
-          "line": 24
+          "line": 23
         },
         "file": "src/components/settings/settings/EditSettingsForm.js",
         "id": "settings.app.headlineGeneral",
         "start": {
           "column": 19,
-          "line": 21
-        }
-      },
-      {
-        "defaultMessage": "!!!We advice you to logout after changing your server as your settings might not be saved otherwise.",
-        "end": {
-          "column": 3,
-          "line": 28
-        },
-        "file": "src/components/settings/settings/EditSettingsForm.js",
-        "id": "settings.app.serverInfo",
-        "start": {
-          "column": 14,
-          "line": 25
-        }
-      },
-      {
-        "defaultMessage": "!!!This server will be used for the \"Franz Todo\" feature. The default server will only work for premium users. (default: https://app.franztodos.com)",
-        "end": {
-          "column": 3,
-          "line": 32
-        },
-        "file": "src/components/settings/settings/EditSettingsForm.js",
-        "id": "settings.app.todoServerInfo",
-        "start": {
-          "column": 18,
-          "line": 29
+          "line": 20
         }
       },
       {
         "defaultMessage": "!!!Language",
         "end": {
           "column": 3,
-          "line": 36
+          "line": 27
         },
         "file": "src/components/settings/settings/EditSettingsForm.js",
         "id": "settings.app.headlineLanguage",
         "start": {
           "column": 20,
-          "line": 33
+          "line": 24
         }
       },
       {
         "defaultMessage": "!!!Updates",
         "end": {
           "column": 3,
-          "line": 40
+          "line": 31
         },
         "file": "src/components/settings/settings/EditSettingsForm.js",
         "id": "settings.app.headlineUpdates",
         "start": {
           "column": 19,
-          "line": 37
+          "line": 28
         }
       },
       {
         "defaultMessage": "!!!Appearance",
         "end": {
           "column": 3,
-          "line": 44
+          "line": 35
         },
         "file": "src/components/settings/settings/EditSettingsForm.js",
         "id": "settings.app.headlineAppearance",
         "start": {
           "column": 22,
-          "line": 41
+          "line": 32
         }
       },
       {
         "defaultMessage": "!!!Advanced",
         "end": {
           "column": 3,
-          "line": 48
+          "line": 39
         },
         "file": "src/components/settings/settings/EditSettingsForm.js",
         "id": "settings.app.headlineAdvanced",
         "start": {
           "column": 20,
-          "line": 45
-        }
-      },
-      {
-        "defaultMessage": "!!!Help us to translate Ferdi into your language.",
-        "end": {
-          "column": 3,
-          "line": 52
+          "line": 36
+        }
+      },
+      {
+        "defaultMessage": "!!!Help us to translate Franz into your language.",
+        "end": {
+          "column": 3,
+          "line": 43
         },
         "file": "src/components/settings/settings/EditSettingsForm.js",
         "id": "settings.app.translationHelp",
         "start": {
           "column": 19,
-          "line": 49
+          "line": 40
         }
       },
       {
         "defaultMessage": "!!!Cache",
         "end": {
           "column": 3,
-          "line": 56
+          "line": 47
         },
         "file": "src/components/settings/settings/EditSettingsForm.js",
         "id": "settings.app.subheadlineCache",
         "start": {
           "column": 20,
-          "line": 53
-        }
-      },
-      {
-        "defaultMessage": "!!!Ferdi cache is currently using {size} of disk space.",
-        "end": {
-          "column": 3,
-          "line": 60
+          "line": 44
+        }
+      },
+      {
+        "defaultMessage": "!!!Franz cache is currently using {size} of disk space.",
+        "end": {
+          "column": 3,
+          "line": 51
         },
         "file": "src/components/settings/settings/EditSettingsForm.js",
         "id": "settings.app.cacheInfo",
         "start": {
           "column": 13,
-          "line": 57
+          "line": 48
         }
       },
       {
         "defaultMessage": "!!!Clear cache",
         "end": {
           "column": 3,
-          "line": 64
+          "line": 55
         },
         "file": "src/components/settings/settings/EditSettingsForm.js",
         "id": "settings.app.buttonClearAllCache",
         "start": {
           "column": 23,
-          "line": 61
+          "line": 52
         }
       },
       {
         "defaultMessage": "!!!Check for updates",
         "end": {
           "column": 3,
-          "line": 68
+          "line": 59
         },
         "file": "src/components/settings/settings/EditSettingsForm.js",
         "id": "settings.app.buttonSearchForUpdate",
         "start": {
           "column": 25,
-          "line": 65
+          "line": 56
         }
       },
       {
         "defaultMessage": "!!!Restart & install update",
         "end": {
           "column": 3,
-          "line": 72
+          "line": 63
         },
         "file": "src/components/settings/settings/EditSettingsForm.js",
         "id": "settings.app.buttonInstallUpdate",
         "start": {
           "column": 23,
-          "line": 69
+          "line": 60
         }
       },
       {
         "defaultMessage": "!!!Is searching for update",
         "end": {
           "column": 3,
-          "line": 76
+          "line": 67
         },
         "file": "src/components/settings/settings/EditSettingsForm.js",
         "id": "settings.app.updateStatusSearching",
         "start": {
           "column": 25,
-          "line": 73
+          "line": 64
         }
       },
       {
         "defaultMessage": "!!!Update available, downloading...",
         "end": {
           "column": 3,
-          "line": 80
+          "line": 71
         },
         "file": "src/components/settings/settings/EditSettingsForm.js",
         "id": "settings.app.updateStatusAvailable",
         "start": {
           "column": 25,
-          "line": 77
-        }
-      },
-      {
-        "defaultMessage": "!!!You are using the latest version of Ferdi",
-        "end": {
-          "column": 3,
-          "line": 84
+          "line": 68
+        }
+      },
+      {
+        "defaultMessage": "!!!You are using the latest version of Franz",
+        "end": {
+          "column": 3,
+          "line": 75
         },
         "file": "src/components/settings/settings/EditSettingsForm.js",
         "id": "settings.app.updateStatusUpToDate",
         "start": {
           "column": 24,
-          "line": 81
+          "line": 72
         }
       },
       {
         "defaultMessage": "!!!Current version:",
         "end": {
           "column": 3,
-          "line": 88
+          "line": 79
         },
         "file": "src/components/settings/settings/EditSettingsForm.js",
         "id": "settings.app.currentVersion",
         "start": {
           "column": 18,
-          "line": 85
+          "line": 76
         }
       },
       {
         "defaultMessage": "!!!Changes require restart",
         "end": {
           "column": 3,
-          "line": 92
+          "line": 83
         },
         "file": "src/components/settings/settings/EditSettingsForm.js",
         "id": "settings.app.restartRequired",
         "start": {
           "column": 29,
-          "line": 89
+          "line": 80
         }
       },
       {
         "defaultMessage": "!!!Official translations are English & German. All other languages are community based translations.",
         "end": {
           "column": 3,
-          "line": 96
+          "line": 87
         },
         "file": "src/components/settings/settings/EditSettingsForm.js",
         "id": "settings.app.languageDisclaimer",
         "start": {
           "column": 22,
-          "line": 93
+          "line": 84
         }
       }
     ],
@@ -2657,7 +2566,7 @@
         }
       },
       {
-        "defaultMessage": "!!!Ferdi for Teams",
+        "defaultMessage": "!!!Franz for Teams",
         "end": {
           "column": 3,
           "line": 24
@@ -2683,7 +2592,7 @@
         }
       },
       {
-        "defaultMessage": "!!!Ferdi for Teams gives you the option to invite co-workers to your team by sending them email invitations and manage their subscriptions in your account’s preferences. Don’t waste time setting up subscriptions for every team member individually, forget about multiple invoices and different billing cycles - one team to rule them all!",
+        "defaultMessage": "!!!Franz for Teams gives you the option to invite co-workers to your team by sending them email invitations and manage their subscriptions in your account’s preferences. Don’t waste time setting up subscriptions for every team member individually, forget about multiple invoices and different billing cycles - one team to rule them all!",
         "end": {
           "column": 3,
           "line": 32
@@ -3015,91 +2924,91 @@
         "defaultMessage": "!!!Get a Franz Supporter License",
         "end": {
           "column": 3,
-          "line": 15
+          "line": 16
         },
         "file": "src/components/ui/ActivateTrialButton/index.js",
         "id": "feature.delayApp.upgrade.action",
         "start": {
           "column": 10,
-          "line": 12
+          "line": 13
         }
       },
       {
         "defaultMessage": "!!!Yes, I want the free 14 day trial of Franz Professional",
         "end": {
           "column": 3,
-          "line": 19
+          "line": 20
         },
         "file": "src/components/ui/ActivateTrialButton/index.js",
         "id": "feature.delayApp.trial.action",
         "start": {
           "column": 15,
-          "line": 16
+          "line": 17
         }
       },
       {
         "defaultMessage": "!!!Upgrade account",
         "end": {
           "column": 3,
-          "line": 23
+          "line": 24
         },
         "file": "src/components/ui/ActivateTrialButton/index.js",
         "id": "feature.delayApp.upgrade.actionShort",
         "start": {
           "column": 15,
-          "line": 20
+          "line": 21
         }
       },
       {
         "defaultMessage": "!!!Activate the free Franz Professional trial",
         "end": {
           "column": 3,
-          "line": 27
+          "line": 28
         },
         "file": "src/components/ui/ActivateTrialButton/index.js",
         "id": "feature.delayApp.trial.actionShort",
         "start": {
           "column": 20,
-          "line": 24
+          "line": 25
         }
       },
       {
         "defaultMessage": "!!!No strings attached",
         "end": {
           "column": 3,
-          "line": 31
+          "line": 32
         },
         "file": "src/components/ui/ActivateTrialButton/index.js",
         "id": "pricing.trial.terms.headline",
         "start": {
           "column": 29,
-          "line": 28
+          "line": 29
         }
       },
       {
         "defaultMessage": "!!!No credit card required",
         "end": {
           "column": 3,
-          "line": 35
+          "line": 36
         },
         "file": "src/components/ui/ActivateTrialButton/index.js",
         "id": "pricing.trial.terms.noCreditCard",
         "start": {
           "column": 16,
-          "line": 32
+          "line": 33
         }
       },
       {
         "defaultMessage": "!!!Your free trial ends automatically after 14 days",
         "end": {
           "column": 3,
-          "line": 39
+          "line": 40
         },
         "file": "src/components/ui/ActivateTrialButton/index.js",
         "id": "pricing.trial.terms.automaticTrialEnd",
         "start": {
           "column": 21,
-          "line": 36
+          "line": 37
         }
       }
     ],
@@ -3246,13 +3155,13 @@
         "defaultMessage": "!!!Upgrade account",
         "end": {
           "column": 3,
-          "line": 18
+          "line": 19
         },
         "file": "src/components/ui/PremiumFeatureContainer/index.js",
         "id": "premiumFeature.button.upgradeAccount",
         "start": {
           "column": 10,
-          "line": 15
+          "line": 16
         }
       }
     ],
@@ -3264,13 +3173,13 @@
         "defaultMessage": "!!!Upgrade to Franz Professional",
         "end": {
           "column": 3,
-          "line": 15
+          "line": 16
         },
         "file": "src/components/ui/UpgradeButton/index.js",
         "id": "global.upgradeButton.upgradeToPro",
         "start": {
           "column": 16,
-          "line": 12
+          "line": 13
         }
       }
     ],
@@ -3528,7 +3437,7 @@
   {
     "descriptors": [
       {
-        "defaultMessage": "!!!Launch Ferdi on start",
+        "defaultMessage": "!!!Launch Franz on start",
         "end": {
           "column": 3,
           "line": 29
@@ -3554,7 +3463,7 @@
         }
       },
       {
-        "defaultMessage": "!!!Keep Ferdi in background when closing the window",
+        "defaultMessage": "!!!Keep Franz in background when closing the window",
         "end": {
           "column": 3,
           "line": 37
@@ -3567,7 +3476,7 @@
         }
       },
       {
-        "defaultMessage": "!!!Show Ferdi in system tray",
+        "defaultMessage": "!!!Show Franz in system tray",
         "end": {
           "column": 3,
           "line": 41
@@ -3580,7 +3489,7 @@
         }
       },
       {
-        "defaultMessage": "!!!Minimize Ferdi to system tray",
+        "defaultMessage": "!!!Minimize Franz to system tray",
         "end": {
           "column": 3,
           "line": 45
@@ -3593,197 +3502,106 @@
         }
       },
       {
-        "defaultMessage": "!!!Don't show message content in notifications",
+        "defaultMessage": "!!!Language",
         "end": {
           "column": 3,
           "line": 49
-        },
-        "file": "src/containers/settings/EditSettingsScreen.js",
-        "id": "settings.app.form.privateNotifications",
-        "start": {
-<<<<<<< HEAD
-          "column": 24,
-=======
-          "column": 12,
->>>>>>> 09fe8348
-          "line": 46
-        }
-      },
-      {
-        "defaultMessage": "!!!Server",
-        "end": {
-          "column": 3,
-          "line": 53
-        },
-        "file": "src/containers/settings/EditSettingsScreen.js",
-        "id": "settings.app.form.server",
-        "start": {
-<<<<<<< HEAD
-          "column": 10,
-=======
-          "column": 12,
->>>>>>> 09fe8348
-          "line": 50
-        }
-      },
-      {
-        "defaultMessage": "!!!Todo Server",
-        "end": {
-          "column": 3,
-          "line": 57
-        },
-        "file": "src/containers/settings/EditSettingsScreen.js",
-        "id": "settings.app.form.todoServer",
-        "start": {
-<<<<<<< HEAD
-          "column": 14,
-          "line": 54
-        }
-      },
-      {
-        "defaultMessage": "!!!Language",
-        "end": {
-          "column": 3,
-          "line": 61
         },
         "file": "src/containers/settings/EditSettingsScreen.js",
         "id": "settings.app.form.language",
         "start": {
           "column": 12,
-          "line": 58
+          "line": 46
         }
       },
       {
         "defaultMessage": "!!!Dark Mode",
         "end": {
           "column": 3,
-          "line": 65
+          "line": 53
         },
         "file": "src/containers/settings/EditSettingsScreen.js",
         "id": "settings.app.form.darkMode",
         "start": {
           "column": 12,
-          "line": 62
+          "line": 50
         }
       },
       {
         "defaultMessage": "!!!Display disabled services tabs",
         "end": {
           "column": 3,
-          "line": 69
+          "line": 57
         },
         "file": "src/containers/settings/EditSettingsScreen.js",
         "id": "settings.app.form.showDisabledServices",
         "start": {
           "column": 24,
-          "line": 66
-=======
-          "column": 24,
           "line": 54
->>>>>>> 09fe8348
         }
       },
       {
         "defaultMessage": "!!!Show unread message badge when notifications are disabled",
         "end": {
           "column": 3,
-<<<<<<< HEAD
-          "line": 73
-=======
           "line": 61
->>>>>>> 09fe8348
         },
         "file": "src/containers/settings/EditSettingsScreen.js",
         "id": "settings.app.form.showMessagesBadgesWhenMuted",
         "start": {
           "column": 29,
-<<<<<<< HEAD
-          "line": 70
-=======
           "line": 58
->>>>>>> 09fe8348
         }
       },
       {
         "defaultMessage": "!!!Enable spell checking",
         "end": {
           "column": 3,
-<<<<<<< HEAD
-          "line": 77
-=======
           "line": 65
->>>>>>> 09fe8348
         },
         "file": "src/containers/settings/EditSettingsScreen.js",
         "id": "settings.app.form.enableSpellchecking",
         "start": {
           "column": 23,
-<<<<<<< HEAD
-          "line": 74
-=======
           "line": 62
->>>>>>> 09fe8348
         }
       },
       {
         "defaultMessage": "!!!Enable GPU Acceleration",
         "end": {
           "column": 3,
-<<<<<<< HEAD
-          "line": 81
-=======
           "line": 69
->>>>>>> 09fe8348
         },
         "file": "src/containers/settings/EditSettingsScreen.js",
         "id": "settings.app.form.enableGPUAcceleration",
         "start": {
           "column": 25,
-<<<<<<< HEAD
-          "line": 78
-=======
           "line": 66
->>>>>>> 09fe8348
         }
       },
       {
         "defaultMessage": "!!!Include beta versions",
         "end": {
           "column": 3,
-<<<<<<< HEAD
-          "line": 85
-=======
           "line": 73
->>>>>>> 09fe8348
         },
         "file": "src/containers/settings/EditSettingsScreen.js",
         "id": "settings.app.form.beta",
         "start": {
           "column": 8,
-<<<<<<< HEAD
-          "line": 82
-=======
           "line": 70
->>>>>>> 09fe8348
         }
       },
       {
         "defaultMessage": "!!!Enable Franz Todos",
         "end": {
           "column": 3,
-<<<<<<< HEAD
-          "line": 89
-=======
           "line": 77
->>>>>>> 09fe8348
         },
         "file": "src/containers/settings/EditSettingsScreen.js",
         "id": "settings.app.form.enableTodos",
         "start": {
           "column": 15,
-<<<<<<< HEAD
-          "line": 86
-=======
           "line": 74
         }
       },
@@ -3798,7 +3616,6 @@
         "start": {
           "column": 27,
           "line": 78
->>>>>>> 09fe8348
         }
       }
     ],
@@ -3929,16 +3746,16 @@
   {
     "descriptors": [
       {
-        "defaultMessage": "!!!Changes in Ferdi {version}",
-        "end": {
-          "column": 3,
-          "line": 22
+        "defaultMessage": "!!!Changes in Franz {version}",
+        "end": {
+          "column": 3,
+          "line": 23
         },
         "file": "src/features/announcements/components/AnnouncementScreen.js",
         "id": "feature.announcements.changelog.headline",
         "start": {
           "column": 12,
-          "line": 19
+          "line": 20
         }
       }
     ],
@@ -3950,65 +3767,65 @@
         "defaultMessage": "!!!Please purchase license to skip waiting",
         "end": {
           "column": 3,
-          "line": 17
+          "line": 20
         },
         "file": "src/features/delayApp/Component.js",
         "id": "feature.delayApp.headline",
         "start": {
           "column": 12,
-          "line": 14
+          "line": 17
         }
       },
       {
         "defaultMessage": "!!!Get the free Franz Professional 14 day trial and skip the line",
         "end": {
           "column": 3,
-          "line": 21
+          "line": 24
         },
         "file": "src/features/delayApp/Component.js",
         "id": "feature.delayApp.trial.headline",
         "start": {
           "column": 17,
-          "line": 18
+          "line": 21
         }
       },
       {
         "defaultMessage": "!!!Get a Franz Supporter License",
         "end": {
           "column": 3,
-          "line": 25
+          "line": 28
         },
         "file": "src/features/delayApp/Component.js",
         "id": "feature.delayApp.upgrade.action",
         "start": {
           "column": 10,
-          "line": 22
+          "line": 25
         }
       },
       {
         "defaultMessage": "!!!Yes, I want the free 14 day trial of Franz Professional",
         "end": {
           "column": 3,
-          "line": 29
+          "line": 32
         },
         "file": "src/features/delayApp/Component.js",
         "id": "feature.delayApp.trial.action",
         "start": {
           "column": 15,
-          "line": 26
-        }
-      },
-      {
-        "defaultMessage": "!!!Ferdi will continue in {seconds} seconds.",
-        "end": {
-          "column": 3,
-          "line": 33
+          "line": 29
+        }
+      },
+      {
+        "defaultMessage": "!!!Franz will continue in {seconds} seconds.",
+        "end": {
+          "column": 3,
+          "line": 36
         },
         "file": "src/features/delayApp/Component.js",
         "id": "feature.delayApp.text",
         "start": {
           "column": 8,
-          "line": 30
+          "line": 33
         }
       }
     ],
@@ -4038,26 +3855,26 @@
         "defaultMessage": "!!!You have added {amount} of {limit} services. Please upgrade your account to add more services.",
         "end": {
           "column": 3,
-          "line": 12
+          "line": 14
         },
         "file": "src/features/serviceLimit/components/LimitReachedInfobox.js",
         "id": "feature.serviceLimit.limitReached",
         "start": {
           "column": 16,
-          "line": 9
+          "line": 11
         }
       },
       {
         "defaultMessage": "!!!Upgrade account",
         "end": {
           "column": 3,
-          "line": 16
+          "line": 18
         },
         "file": "src/features/serviceLimit/components/LimitReachedInfobox.js",
         "id": "premiumFeature.button.upgradeAccount",
         "start": {
           "column": 10,
-          "line": 13
+          "line": 15
         }
       }
     ],
@@ -4066,94 +3883,94 @@
   {
     "descriptors": [
       {
-        "defaultMessage": "!!!Ferdi is better together!",
-        "end": {
-          "column": 3,
-          "line": 20
+        "defaultMessage": "!!!Franz is better together!",
+        "end": {
+          "column": 3,
+          "line": 21
         },
         "file": "src/features/shareFranz/Component.js",
         "id": "feature.shareFranz.headline",
         "start": {
           "column": 12,
-          "line": 17
-        }
-      },
-      {
-        "defaultMessage": "!!!Tell your friends and colleagues how awesome Ferdi is and help us to spread the word.",
-        "end": {
-          "column": 3,
-          "line": 24
+          "line": 18
+        }
+      },
+      {
+        "defaultMessage": "!!!Tell your friends and colleagues how awesome Franz is and help us to spread the word.",
+        "end": {
+          "column": 3,
+          "line": 25
         },
         "file": "src/features/shareFranz/Component.js",
         "id": "feature.shareFranz.text",
         "start": {
           "column": 8,
-          "line": 21
+          "line": 22
         }
       },
       {
         "defaultMessage": "!!!Share as email",
         "end": {
           "column": 3,
-          "line": 28
+          "line": 29
         },
         "file": "src/features/shareFranz/Component.js",
         "id": "feature.shareFranz.action.email",
         "start": {
           "column": 16,
-          "line": 25
+          "line": 26
         }
       },
       {
         "defaultMessage": "!!!Share on Facebook",
         "end": {
           "column": 3,
-          "line": 32
+          "line": 33
         },
         "file": "src/features/shareFranz/Component.js",
         "id": "feature.shareFranz.action.facebook",
         "start": {
           "column": 19,
-          "line": 29
+          "line": 30
         }
       },
       {
         "defaultMessage": "!!!Share on Twitter",
         "end": {
           "column": 3,
-          "line": 36
+          "line": 37
         },
         "file": "src/features/shareFranz/Component.js",
         "id": "feature.shareFranz.action.twitter",
         "start": {
           "column": 18,
-          "line": 33
+          "line": 34
         }
       },
       {
         "defaultMessage": "!!! I've added {count} services to Franz! Get the free app for WhatsApp, Messenger, Slack, Skype and co at www.meetfranz.com",
         "end": {
           "column": 3,
-          "line": 40
+          "line": 41
         },
         "file": "src/features/shareFranz/Component.js",
         "id": "feature.shareFranz.shareText.email",
         "start": {
           "column": 18,
-          "line": 37
+          "line": 38
         }
       },
       {
         "defaultMessage": "!!! I've added {count} services to Franz! Get the free app for WhatsApp, Messenger, Slack, Skype and co at www.meetfranz.com /cc @FranzMessenger",
         "end": {
           "column": 3,
-          "line": 44
+          "line": 45
         },
         "file": "src/features/shareFranz/Component.js",
         "id": "feature.shareFranz.shareText.twitter",
         "start": {
           "column": 20,
-          "line": 41
+          "line": 42
         }
       }
     ],
@@ -4165,63 +3982,39 @@
         "defaultMessage": "!!!Franz Todos are available to premium users now!",
         "end": {
           "column": 3,
-<<<<<<< HEAD
-          "line": 23
-=======
           "line": 18
->>>>>>> 09fe8348
         },
         "file": "src/features/todos/components/TodosWebview.js",
         "id": "feature.todos.premium.info",
         "start": {
           "column": 15,
-<<<<<<< HEAD
-          "line": 20
-=======
           "line": 15
->>>>>>> 09fe8348
         }
       },
       {
         "defaultMessage": "!!!Upgrade Account",
         "end": {
           "column": 3,
-<<<<<<< HEAD
-          "line": 27
-=======
           "line": 22
->>>>>>> 09fe8348
         },
         "file": "src/features/todos/components/TodosWebview.js",
         "id": "feature.todos.premium.upgrade",
         "start": {
           "column": 14,
-<<<<<<< HEAD
-          "line": 24
-=======
           "line": 19
->>>>>>> 09fe8348
         }
       },
       {
         "defaultMessage": "!!!Everyone else will have to wait a little longer.",
         "end": {
           "column": 3,
-<<<<<<< HEAD
-          "line": 31
-=======
           "line": 26
->>>>>>> 09fe8348
         },
         "file": "src/features/todos/components/TodosWebview.js",
         "id": "feature.todos.premium.rollout",
         "start": {
           "column": 15,
-<<<<<<< HEAD
-          "line": 28
-=======
           "line": 23
->>>>>>> 09fe8348
         }
       }
     ],
@@ -4233,26 +4026,26 @@
         "defaultMessage": "!!!Create workspace",
         "end": {
           "column": 3,
-          "line": 15
+          "line": 16
         },
         "file": "src/features/workspaces/components/CreateWorkspaceForm.js",
         "id": "settings.workspace.add.form.submitButton",
         "start": {
           "column": 16,
-          "line": 12
+          "line": 13
         }
       },
       {
         "defaultMessage": "!!!Name",
         "end": {
           "column": 3,
-          "line": 19
+          "line": 20
         },
         "file": "src/features/workspaces/components/CreateWorkspaceForm.js",
         "id": "settings.workspace.add.form.name",
         "start": {
           "column": 8,
-          "line": 16
+          "line": 17
         }
       }
     ],
@@ -4264,91 +4057,91 @@
         "defaultMessage": "!!!Delete workspace",
         "end": {
           "column": 3,
-          "line": 20
+          "line": 22
         },
         "file": "src/features/workspaces/components/EditWorkspaceForm.js",
         "id": "settings.workspace.form.buttonDelete",
         "start": {
           "column": 16,
-          "line": 17
+          "line": 19
         }
       },
       {
         "defaultMessage": "!!!Save workspace",
         "end": {
           "column": 3,
-          "line": 24
+          "line": 26
         },
         "file": "src/features/workspaces/components/EditWorkspaceForm.js",
         "id": "settings.workspace.form.buttonSave",
         "start": {
           "column": 14,
-          "line": 21
+          "line": 23
         }
       },
       {
         "defaultMessage": "!!!Name",
         "end": {
           "column": 3,
-          "line": 28
+          "line": 30
         },
         "file": "src/features/workspaces/components/EditWorkspaceForm.js",
         "id": "settings.workspace.form.name",
         "start": {
           "column": 8,
-          "line": 25
+          "line": 27
         }
       },
       {
         "defaultMessage": "!!!Your workspaces",
         "end": {
           "column": 3,
-          "line": 32
+          "line": 34
         },
         "file": "src/features/workspaces/components/EditWorkspaceForm.js",
         "id": "settings.workspace.form.yourWorkspaces",
         "start": {
           "column": 18,
-          "line": 29
+          "line": 31
         }
       },
       {
         "defaultMessage": "!!!Services in this Workspace",
         "end": {
           "column": 3,
-          "line": 36
+          "line": 38
         },
         "file": "src/features/workspaces/components/EditWorkspaceForm.js",
         "id": "settings.workspace.form.servicesInWorkspaceHeadline",
         "start": {
           "column": 31,
-          "line": 33
+          "line": 35
         }
       },
       {
         "defaultMessage": "!!!You haven't added any services yet.",
         "end": {
           "column": 3,
-          "line": 40
+          "line": 42
         },
         "file": "src/features/workspaces/components/EditWorkspaceForm.js",
         "id": "settings.services.noServicesAdded",
         "start": {
           "column": 19,
-          "line": 37
+          "line": 39
         }
       },
       {
         "defaultMessage": "!!!Discover services",
         "end": {
           "column": 3,
-          "line": 44
+          "line": 46
         },
         "file": "src/features/workspaces/components/EditWorkspaceForm.js",
         "id": "settings.services.discoverServices",
         "start": {
           "column": 20,
-          "line": 41
+          "line": 43
         }
       }
     ],
@@ -4360,104 +4153,104 @@
         "defaultMessage": "!!!Workspaces",
         "end": {
           "column": 3,
-          "line": 19
+          "line": 20
         },
         "file": "src/features/workspaces/components/WorkspaceDrawer.js",
         "id": "workspaceDrawer.headline",
         "start": {
           "column": 12,
-          "line": 16
+          "line": 17
         }
       },
       {
         "defaultMessage": "!!!All services",
         "end": {
           "column": 3,
-          "line": 23
+          "line": 24
         },
         "file": "src/features/workspaces/components/WorkspaceDrawer.js",
         "id": "workspaceDrawer.allServices",
         "start": {
           "column": 15,
-          "line": 20
+          "line": 21
         }
       },
       {
         "defaultMessage": "!!!Workspaces settings",
         "end": {
           "column": 3,
-          "line": 27
+          "line": 28
         },
         "file": "src/features/workspaces/components/WorkspaceDrawer.js",
         "id": "workspaceDrawer.workspacesSettingsTooltip",
         "start": {
           "column": 29,
-          "line": 24
+          "line": 25
         }
       },
       {
         "defaultMessage": "!!!Info about workspace feature",
         "end": {
           "column": 3,
-          "line": 31
+          "line": 32
         },
         "file": "src/features/workspaces/components/WorkspaceDrawer.js",
         "id": "workspaceDrawer.workspaceFeatureInfo",
         "start": {
           "column": 24,
-          "line": 28
+          "line": 29
         }
       },
       {
         "defaultMessage": "!!!Create your first workspace",
         "end": {
           "column": 3,
-          "line": 35
+          "line": 36
         },
         "file": "src/features/workspaces/components/WorkspaceDrawer.js",
         "id": "workspaceDrawer.premiumCtaButtonLabel",
         "start": {
           "column": 25,
-          "line": 32
+          "line": 33
         }
       },
       {
         "defaultMessage": "!!!Reactivate premium account",
         "end": {
           "column": 3,
-          "line": 39
+          "line": 40
         },
         "file": "src/features/workspaces/components/WorkspaceDrawer.js",
         "id": "workspaceDrawer.reactivatePremiumAccountLabel",
         "start": {
           "column": 28,
-          "line": 36
+          "line": 37
         }
       },
       {
         "defaultMessage": "!!!add new workspace",
         "end": {
           "column": 3,
-          "line": 43
+          "line": 44
         },
         "file": "src/features/workspaces/components/WorkspaceDrawer.js",
         "id": "workspaceDrawer.addNewWorkspaceLabel",
         "start": {
           "column": 24,
-          "line": 40
+          "line": 41
         }
       },
       {
         "defaultMessage": "!!!Premium feature",
         "end": {
           "column": 3,
-          "line": 47
+          "line": 48
         },
         "file": "src/features/workspaces/components/WorkspaceDrawer.js",
         "id": "workspaceDrawer.proFeatureBadge",
         "start": {
           "column": 23,
-          "line": 44
+          "line": 45
         }
       }
     ],
@@ -4588,7 +4381,7 @@
         }
       },
       {
-        "defaultMessage": "!!!Less is More: Introducing Ferdi Workspaces",
+        "defaultMessage": "!!!Less is More: Introducing Franz Workspaces",
         "end": {
           "column": 3,
           "line": 50
@@ -4834,7 +4627,7 @@
   {
     "descriptors": [
       {
-        "defaultMessage": "!!!Can't connect to Ferdi Online Services",
+        "defaultMessage": "!!!Can't connect to Franz Online Services",
         "end": {
           "column": 3,
           "line": 7
@@ -5242,7 +5035,7 @@
         }
       },
       {
-        "defaultMessage": "!!!Reload Ferdi",
+        "defaultMessage": "!!!Reload Franz",
         "end": {
           "column": 3,
           "line": 116
@@ -5333,7 +5126,7 @@
         }
       },
       {
-        "defaultMessage": "!!!Ferdi Debug Information",
+        "defaultMessage": "!!!Franz Debug Information",
         "end": {
           "column": 3,
           "line": 144
@@ -5450,7 +5243,7 @@
         }
       },
       {
-        "defaultMessage": "!!!About Ferdi",
+        "defaultMessage": "!!!About Franz",
         "end": {
           "column": 3,
           "line": 180
@@ -5720,8 +5513,6 @@
         "start": {
           "column": 20,
           "line": 257
-<<<<<<< HEAD
-=======
         }
       },
       {
@@ -5735,7 +5526,6 @@
         "start": {
           "column": 15,
           "line": 261
->>>>>>> 09fe8348
         }
       }
     ],

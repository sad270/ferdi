--- conflicted
+++ resolved
@@ -625,126 +625,78 @@
         "defaultMessage": "!!!Your services have been updated.",
         "end": {
           "column": 3,
-<<<<<<< HEAD
-          "line": 26
-=======
-          "line": 28
->>>>>>> adf5ac07
+          "line": 29
         },
         "file": "src/components/layout/AppLayout.js",
         "id": "infobar.servicesUpdated",
         "start": {
           "column": 19,
-<<<<<<< HEAD
-          "line": 23
-=======
-          "line": 25
->>>>>>> adf5ac07
+          "line": 26
         }
       },
       {
         "defaultMessage": "!!!A new update for Franz is available.",
         "end": {
           "column": 3,
-<<<<<<< HEAD
-          "line": 30
-=======
-          "line": 32
->>>>>>> adf5ac07
+          "line": 33
         },
         "file": "src/components/layout/AppLayout.js",
         "id": "infobar.updateAvailable",
         "start": {
           "column": 19,
-<<<<<<< HEAD
-          "line": 27
-=======
-          "line": 29
->>>>>>> adf5ac07
+          "line": 30
         }
       },
       {
         "defaultMessage": "!!!Reload services",
         "end": {
           "column": 3,
-<<<<<<< HEAD
-          "line": 34
-=======
-          "line": 36
->>>>>>> adf5ac07
+          "line": 37
         },
         "file": "src/components/layout/AppLayout.js",
         "id": "infobar.buttonReloadServices",
         "start": {
           "column": 24,
-<<<<<<< HEAD
-          "line": 31
-=======
-          "line": 33
->>>>>>> adf5ac07
+          "line": 34
         }
       },
       {
         "defaultMessage": "!!!Changelog",
         "end": {
           "column": 3,
-<<<<<<< HEAD
-          "line": 38
-=======
-          "line": 40
->>>>>>> adf5ac07
+          "line": 41
         },
         "file": "src/components/layout/AppLayout.js",
         "id": "infobar.buttonChangelog",
         "start": {
           "column": 13,
-<<<<<<< HEAD
-          "line": 35
-=======
-          "line": 37
->>>>>>> adf5ac07
+          "line": 38
         }
       },
       {
         "defaultMessage": "!!!Restart & install update",
         "end": {
           "column": 3,
-<<<<<<< HEAD
-          "line": 42
-=======
-          "line": 44
->>>>>>> adf5ac07
+          "line": 45
         },
         "file": "src/components/layout/AppLayout.js",
         "id": "infobar.buttonInstallUpdate",
         "start": {
           "column": 23,
-<<<<<<< HEAD
-          "line": 39
-=======
-          "line": 41
->>>>>>> adf5ac07
+          "line": 42
         }
       },
       {
         "defaultMessage": "!!!Could not load services and user information",
         "end": {
           "column": 3,
-<<<<<<< HEAD
-          "line": 46
-=======
-          "line": 48
->>>>>>> adf5ac07
+          "line": 49
         },
         "file": "src/components/layout/AppLayout.js",
         "id": "infobar.requiredRequestsFailed",
         "start": {
           "column": 26,
-<<<<<<< HEAD
-          "line": 43
-=======
-          "line": 45
->>>>>>> adf5ac07
+          "line": 46
         }
       }
     ],
@@ -4299,278 +4251,202 @@
         "id": "menu.app.announcement",
         "start": {
           "column": 16,
-          "line": 158
+          "line": 161
         }
       },
       {
         "defaultMessage": "!!!Settings",
         "end": {
           "column": 3,
+          "line": 168
+        },
+        "file": "src/lib/Menu.js",
+        "id": "menu.app.settings",
+        "start": {
+          "column": 12,
           "line": 165
-        },
-        "file": "src/lib/Menu.js",
-        "id": "menu.app.settings",
-        "start": {
-          "column": 12,
-<<<<<<< HEAD
-          "line": 162
-=======
-          "line": 161
->>>>>>> adf5ac07
         }
       },
       {
         "defaultMessage": "!!!Hide",
         "end": {
           "column": 3,
-<<<<<<< HEAD
+          "line": 172
+        },
+        "file": "src/lib/Menu.js",
+        "id": "menu.app.hide",
+        "start": {
+          "column": 8,
           "line": 169
-=======
-          "line": 168
->>>>>>> adf5ac07
-        },
-        "file": "src/lib/Menu.js",
-        "id": "menu.app.hide",
+        }
+      },
+      {
+        "defaultMessage": "!!!Hide Others",
+        "end": {
+          "column": 3,
+          "line": 176
+        },
+        "file": "src/lib/Menu.js",
+        "id": "menu.app.hideOthers",
+        "start": {
+          "column": 14,
+          "line": 173
+        }
+      },
+      {
+        "defaultMessage": "!!!Unhide",
+        "end": {
+          "column": 3,
+          "line": 180
+        },
+        "file": "src/lib/Menu.js",
+        "id": "menu.app.unhide",
+        "start": {
+          "column": 10,
+          "line": 177
+        }
+      },
+      {
+        "defaultMessage": "!!!Quit",
+        "end": {
+          "column": 3,
+          "line": 184
+        },
+        "file": "src/lib/Menu.js",
+        "id": "menu.app.quit",
         "start": {
           "column": 8,
-<<<<<<< HEAD
-          "line": 166
-=======
-          "line": 165
->>>>>>> adf5ac07
-        }
-      },
-      {
-        "defaultMessage": "!!!Hide Others",
-        "end": {
-          "column": 3,
-<<<<<<< HEAD
-          "line": 173
-=======
-          "line": 172
->>>>>>> adf5ac07
-        },
-        "file": "src/lib/Menu.js",
-        "id": "menu.app.hideOthers",
+          "line": 181
+        }
+      },
+      {
+        "defaultMessage": "!!!Add New Service...",
+        "end": {
+          "column": 3,
+          "line": 188
+        },
+        "file": "src/lib/Menu.js",
+        "id": "menu.services.addNewService",
+        "start": {
+          "column": 17,
+          "line": 185
+        }
+      },
+      {
+        "defaultMessage": "!!!Add New Workspace...",
+        "end": {
+          "column": 3,
+          "line": 192
+        },
+        "file": "src/lib/Menu.js",
+        "id": "menu.workspaces.addNewWorkspace",
+        "start": {
+          "column": 19,
+          "line": 189
+        }
+      },
+      {
+        "defaultMessage": "!!!Open workspace drawer",
+        "end": {
+          "column": 3,
+          "line": 196
+        },
+        "file": "src/lib/Menu.js",
+        "id": "menu.workspaces.openWorkspaceDrawer",
+        "start": {
+          "column": 23,
+          "line": 193
+        }
+      },
+      {
+        "defaultMessage": "!!!Close workspace drawer",
+        "end": {
+          "column": 3,
+          "line": 200
+        },
+        "file": "src/lib/Menu.js",
+        "id": "menu.workspaces.closeWorkspaceDrawer",
+        "start": {
+          "column": 24,
+          "line": 197
+        }
+      },
+      {
+        "defaultMessage": "!!!Activate next service...",
+        "end": {
+          "column": 3,
+          "line": 204
+        },
+        "file": "src/lib/Menu.js",
+        "id": "menu.services.setNextServiceActive",
+        "start": {
+          "column": 23,
+          "line": 201
+        }
+      },
+      {
+        "defaultMessage": "!!!Activate previous service...",
+        "end": {
+          "column": 3,
+          "line": 208
+        },
+        "file": "src/lib/Menu.js",
+        "id": "menu.services.activatePreviousService",
+        "start": {
+          "column": 27,
+          "line": 205
+        }
+      },
+      {
+        "defaultMessage": "!!!Disable notifications & audio",
+        "end": {
+          "column": 3,
+          "line": 212
+        },
+        "file": "src/lib/Menu.js",
+        "id": "sidebar.muteApp",
+        "start": {
+          "column": 11,
+          "line": 209
+        }
+      },
+      {
+        "defaultMessage": "!!!Enable notifications & audio",
+        "end": {
+          "column": 3,
+          "line": 216
+        },
+        "file": "src/lib/Menu.js",
+        "id": "sidebar.unmuteApp",
+        "start": {
+          "column": 13,
+          "line": 213
+        }
+      },
+      {
+        "defaultMessage": "!!!Workspaces",
+        "end": {
+          "column": 3,
+          "line": 220
+        },
+        "file": "src/lib/Menu.js",
+        "id": "menu.workspaces",
         "start": {
           "column": 14,
-<<<<<<< HEAD
-          "line": 170
-=======
-          "line": 169
->>>>>>> adf5ac07
-        }
-      },
-      {
-        "defaultMessage": "!!!Unhide",
-        "end": {
-          "column": 3,
-<<<<<<< HEAD
-          "line": 177
-=======
-          "line": 176
->>>>>>> adf5ac07
-        },
-        "file": "src/lib/Menu.js",
-        "id": "menu.app.unhide",
-        "start": {
-          "column": 10,
-<<<<<<< HEAD
-          "line": 174
-=======
-          "line": 173
->>>>>>> adf5ac07
-        }
-      },
-      {
-        "defaultMessage": "!!!Quit",
-        "end": {
-          "column": 3,
-<<<<<<< HEAD
-          "line": 181
-=======
-          "line": 180
->>>>>>> adf5ac07
-        },
-        "file": "src/lib/Menu.js",
-        "id": "menu.app.quit",
-        "start": {
-          "column": 8,
-<<<<<<< HEAD
-          "line": 178
-=======
-          "line": 177
->>>>>>> adf5ac07
-        }
-      },
-      {
-        "defaultMessage": "!!!Add New Service...",
-        "end": {
-          "column": 3,
-<<<<<<< HEAD
-          "line": 185
-=======
-          "line": 184
->>>>>>> adf5ac07
-        },
-        "file": "src/lib/Menu.js",
-        "id": "menu.services.addNewService",
-        "start": {
-          "column": 17,
-<<<<<<< HEAD
-          "line": 182
-=======
-          "line": 181
->>>>>>> adf5ac07
-        }
-      },
-      {
-        "defaultMessage": "!!!Add New Workspace...",
-        "end": {
-          "column": 3,
-<<<<<<< HEAD
-          "line": 189
-=======
-          "line": 188
-        },
-        "file": "src/lib/Menu.js",
-        "id": "menu.workspaces.addNewWorkspace",
-        "start": {
-          "column": 19,
-          "line": 185
-        }
-      },
-      {
-        "defaultMessage": "!!!Open workspace drawer",
-        "end": {
-          "column": 3,
-          "line": 192
-        },
-        "file": "src/lib/Menu.js",
-        "id": "menu.workspaces.openWorkspaceDrawer",
-        "start": {
-          "column": 23,
-          "line": 189
-        }
-      },
-      {
-        "defaultMessage": "!!!Close workspace drawer",
-        "end": {
-          "column": 3,
-          "line": 196
-        },
-        "file": "src/lib/Menu.js",
-        "id": "menu.workspaces.closeWorkspaceDrawer",
-        "start": {
-          "column": 24,
-          "line": 193
-        }
-      },
-      {
-        "defaultMessage": "!!!Activate next service...",
-        "end": {
-          "column": 3,
-          "line": 200
->>>>>>> adf5ac07
-        },
-        "file": "src/lib/Menu.js",
-        "id": "menu.services.setNextServiceActive",
-        "start": {
-          "column": 23,
-<<<<<<< HEAD
-          "line": 186
-=======
-          "line": 197
->>>>>>> adf5ac07
-        }
-      },
-      {
-        "defaultMessage": "!!!Activate previous service...",
-        "end": {
-          "column": 3,
-<<<<<<< HEAD
-          "line": 193
-=======
-          "line": 204
->>>>>>> adf5ac07
-        },
-        "file": "src/lib/Menu.js",
-        "id": "menu.services.activatePreviousService",
-        "start": {
-          "column": 27,
-<<<<<<< HEAD
-          "line": 190
-=======
-          "line": 201
->>>>>>> adf5ac07
-        }
-      },
-      {
-        "defaultMessage": "!!!Disable notifications & audio",
-        "end": {
-          "column": 3,
-<<<<<<< HEAD
-          "line": 197
-=======
-          "line": 208
->>>>>>> adf5ac07
-        },
-        "file": "src/lib/Menu.js",
-        "id": "sidebar.muteApp",
-        "start": {
-          "column": 11,
-<<<<<<< HEAD
-          "line": 194
-=======
-          "line": 205
->>>>>>> adf5ac07
-        }
-      },
-      {
-        "defaultMessage": "!!!Enable notifications & audio",
-        "end": {
-          "column": 3,
-<<<<<<< HEAD
-          "line": 201
-=======
-          "line": 212
->>>>>>> adf5ac07
-        },
-        "file": "src/lib/Menu.js",
-        "id": "sidebar.unmuteApp",
-        "start": {
-          "column": 13,
-<<<<<<< HEAD
-          "line": 198
-=======
-          "line": 209
-        }
-      },
-      {
-        "defaultMessage": "!!!Workspaces",
-        "end": {
-          "column": 3,
-          "line": 216
-        },
-        "file": "src/lib/Menu.js",
-        "id": "menu.workspaces",
-        "start": {
-          "column": 14,
-          "line": 213
+          "line": 217
         }
       },
       {
         "defaultMessage": "!!!Default",
         "end": {
           "column": 3,
-          "line": 220
+          "line": 224
         },
         "file": "src/lib/Menu.js",
         "id": "menu.workspaces.defaultWorkspace",
         "start": {
           "column": 20,
-          "line": 217
->>>>>>> adf5ac07
+          "line": 221
         }
       }
     ],

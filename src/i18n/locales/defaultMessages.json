--- conflicted
+++ resolved
@@ -1486,247 +1486,182 @@
         "defaultMessage": "!!!Available Services",
         "end": {
           "column": 3,
-<<<<<<< HEAD
-          "line": 19
-=======
-          "line": 22
->>>>>>> d81b588a
+          "line": 23
         },
         "file": "src/components/settings/recipes/RecipesDashboard.js",
         "id": "settings.recipes.headline",
         "start": {
           "column": 12,
-<<<<<<< HEAD
-          "line": 16
-=======
-          "line": 19
->>>>>>> d81b588a
+          "line": 20
         }
       },
       {
         "defaultMessage": "!!!Search service",
         "end": {
           "column": 3,
-<<<<<<< HEAD
-          "line": 23
-=======
-          "line": 26
->>>>>>> d81b588a
+          "line": 27
         },
         "file": "src/components/settings/recipes/RecipesDashboard.js",
         "id": "settings.searchService",
         "start": {
           "column": 17,
-<<<<<<< HEAD
-          "line": 20
-=======
-          "line": 23
->>>>>>> d81b588a
+          "line": 24
         }
       },
       {
         "defaultMessage": "!!!Most popular",
         "end": {
           "column": 3,
-<<<<<<< HEAD
-          "line": 27
-=======
-          "line": 30
->>>>>>> d81b588a
+          "line": 31
         },
         "file": "src/components/settings/recipes/RecipesDashboard.js",
         "id": "settings.recipes.mostPopular",
         "start": {
           "column": 22,
-<<<<<<< HEAD
-          "line": 24
-=======
-          "line": 27
->>>>>>> d81b588a
+          "line": 28
         }
       },
       {
         "defaultMessage": "!!!All services",
         "end": {
           "column": 3,
-<<<<<<< HEAD
-          "line": 31
-=======
-          "line": 34
->>>>>>> d81b588a
+          "line": 35
         },
         "file": "src/components/settings/recipes/RecipesDashboard.js",
         "id": "settings.recipes.all",
         "start": {
           "column": 14,
-<<<<<<< HEAD
-          "line": 28
-=======
-          "line": 31
->>>>>>> d81b588a
+          "line": 32
         }
       },
       {
         "defaultMessage": "!!!Custom Services",
         "end": {
           "column": 3,
-<<<<<<< HEAD
-          "line": 35
-=======
-          "line": 38
->>>>>>> d81b588a
+          "line": 39
         },
         "file": "src/components/settings/recipes/RecipesDashboard.js",
         "id": "settings.recipes.custom",
         "start": {
-<<<<<<< HEAD
-          "column": 14,
-          "line": 32
-=======
           "column": 17,
-          "line": 35
->>>>>>> d81b588a
+          "line": 36
         }
       },
       {
         "defaultMessage": "!!!Sorry, but no service matched your search term.",
         "end": {
           "column": 3,
-<<<<<<< HEAD
-          "line": 39
-=======
-          "line": 42
->>>>>>> d81b588a
+          "line": 43
         },
         "file": "src/components/settings/recipes/RecipesDashboard.js",
         "id": "settings.recipes.nothingFound",
         "start": {
           "column": 16,
-<<<<<<< HEAD
-          "line": 36
-=======
-          "line": 39
->>>>>>> d81b588a
+          "line": 40
         }
       },
       {
         "defaultMessage": "!!!Service successfully added",
         "end": {
           "column": 3,
-<<<<<<< HEAD
-          "line": 43
-=======
-          "line": 46
->>>>>>> d81b588a
+          "line": 47
         },
         "file": "src/components/settings/recipes/RecipesDashboard.js",
         "id": "settings.recipes.servicesSuccessfulAddedInfo",
         "start": {
           "column": 31,
-<<<<<<< HEAD
-          "line": 40
-=======
-          "line": 43
->>>>>>> d81b588a
+          "line": 44
         }
       },
       {
         "defaultMessage": "!!!Missing a service?",
         "end": {
           "column": 3,
-<<<<<<< HEAD
-          "line": 47
-=======
-          "line": 50
->>>>>>> d81b588a
+          "line": 51
         },
         "file": "src/components/settings/recipes/RecipesDashboard.js",
         "id": "settings.recipes.missingService",
         "start": {
           "column": 18,
-<<<<<<< HEAD
-          "line": 44
-=======
-          "line": 47
+          "line": 48
         }
       },
       {
         "defaultMessage": "!!!To add a custom service, copy the recipe folder into:",
         "end": {
           "column": 3,
-          "line": 54
+          "line": 55
         },
         "file": "src/components/settings/recipes/RecipesDashboard.js",
         "id": "settings.recipes.customService.intro",
         "start": {
           "column": 21,
-          "line": 51
+          "line": 52
         }
       },
       {
         "defaultMessage": "!!!Open directory",
         "end": {
           "column": 3,
-          "line": 58
+          "line": 59
         },
         "file": "src/components/settings/recipes/RecipesDashboard.js",
         "id": "settings.recipes.customService.openFolder",
         "start": {
           "column": 14,
-          "line": 55
+          "line": 56
         }
       },
       {
         "defaultMessage": "!!!Developer Documentation",
         "end": {
           "column": 3,
-          "line": 62
+          "line": 63
         },
         "file": "src/components/settings/recipes/RecipesDashboard.js",
         "id": "settings.recipes.customService.openDevDocs",
         "start": {
           "column": 15,
-          "line": 59
+          "line": 60
         }
       },
       {
         "defaultMessage": "!!!Custom Service Recipes",
         "end": {
           "column": 3,
-          "line": 66
+          "line": 67
         },
         "file": "src/components/settings/recipes/RecipesDashboard.js",
         "id": "settings.recipes.customService.headline.customRecipes",
         "start": {
           "column": 25,
-          "line": 63
+          "line": 64
         }
       },
       {
         "defaultMessage": "!!!Community Services",
         "end": {
           "column": 3,
-          "line": 70
+          "line": 71
         },
         "file": "src/components/settings/recipes/RecipesDashboard.js",
         "id": "settings.recipes.customService.headline.communityRecipes",
         "start": {
           "column": 28,
-          "line": 67
+          "line": 68
         }
       },
       {
         "defaultMessage": "!!!Your Development Service Recipes",
         "end": {
           "column": 3,
-          "line": 74
+          "line": 75
         },
         "file": "src/components/settings/recipes/RecipesDashboard.js",
         "id": "settings.recipes.customService.headline.devRecipes",
         "start": {
           "column": 22,
-          "line": 71
->>>>>>> d81b588a
+          "line": 72
         }
       }
     ],
@@ -3440,37 +3375,6 @@
   {
     "descriptors": [
       {
-        "defaultMessage": "!!!You have added {amount} of {limit} services. Please upgrade your account to add more services.",
-        "end": {
-          "column": 3,
-          "line": 14
-        },
-        "file": "src/features/communityRecipes/components/LimitReachedInfobox.js",
-        "id": "feature.serviceLimit.limitReached",
-        "start": {
-          "column": 16,
-          "line": 11
-        }
-      },
-      {
-        "defaultMessage": "!!!Upgrade account",
-        "end": {
-          "column": 3,
-          "line": 18
-        },
-        "file": "src/features/communityRecipes/components/LimitReachedInfobox.js",
-        "id": "premiumFeature.button.upgradeAccount",
-        "start": {
-          "column": 10,
-          "line": 15
-        }
-      }
-    ],
-    "path": "src/features/communityRecipes/components/LimitReachedInfobox.json"
-  },
-  {
-    "descriptors": [
-      {
         "defaultMessage": "!!!Please purchase license to skip waiting",
         "end": {
           "column": 3,
@@ -3660,37 +3564,6 @@
   {
     "descriptors": [
       {
-        "defaultMessage": "!!!You have added {amount} of {limit} services. Please upgrade your account to add more services.",
-        "end": {
-          "column": 3,
-          "line": 14
-        },
-        "file": "src/features/unofficialRecipes/components/LimitReachedInfobox.js",
-        "id": "feature.serviceLimit.limitReached",
-        "start": {
-          "column": 16,
-          "line": 11
-        }
-      },
-      {
-        "defaultMessage": "!!!Upgrade account",
-        "end": {
-          "column": 3,
-          "line": 18
-        },
-        "file": "src/features/unofficialRecipes/components/LimitReachedInfobox.js",
-        "id": "premiumFeature.button.upgradeAccount",
-        "start": {
-          "column": 10,
-          "line": 15
-        }
-      }
-    ],
-    "path": "src/features/unofficialRecipes/components/LimitReachedInfobox.json"
-  },
-  {
-    "descriptors": [
-      {
         "defaultMessage": "!!!Create workspace",
         "end": {
           "column": 3,

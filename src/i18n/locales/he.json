--- conflicted
+++ resolved
@@ -5,11 +5,8 @@
   "changeserver.headline": "Change server",
   "changeserver.label": "Server",
   "changeserver.submit": "Submit",
-<<<<<<< HEAD
-=======
   "changeserver.urlError": "Enter a valid URL",
   "changeserver.warning": "Extra settings offered by Ferdi will not be saved",
->>>>>>> 2ec6d98c
   "connectionLostBanner.cta": "Reload Service",
   "connectionLostBanner.informationLink": "What happened?",
   "connectionLostBanner.message": "Oh no! Ferdi lost the connection to {name}.",

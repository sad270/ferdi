[
  {
    "id": "infobar.servicesUpdated",
    "defaultMessage": "!!!Your services have been updated.",
    "file": "src/components/layout/AppLayout.js",
    "start": {
<<<<<<< HEAD
      "line": 25,
      "column": 19
    },
    "end": {
      "line": 28,
=======
      "line": 27,
      "column": 19
    },
    "end": {
      "line": 30,
>>>>>>> 9620db34
      "column": 3
    }
  },
  {
    "id": "infobar.updateAvailable",
    "defaultMessage": "!!!A new update for Franz is available.",
    "file": "src/components/layout/AppLayout.js",
    "start": {
<<<<<<< HEAD
      "line": 29,
      "column": 19
    },
    "end": {
      "line": 32,
=======
      "line": 31,
      "column": 19
    },
    "end": {
      "line": 34,
>>>>>>> 9620db34
      "column": 3
    }
  },
  {
    "id": "infobar.buttonReloadServices",
    "defaultMessage": "!!!Reload services",
    "file": "src/components/layout/AppLayout.js",
    "start": {
<<<<<<< HEAD
      "line": 33,
      "column": 24
    },
    "end": {
      "line": 36,
=======
      "line": 35,
      "column": 24
    },
    "end": {
      "line": 38,
>>>>>>> 9620db34
      "column": 3
    }
  },
  {
    "id": "infobar.buttonChangelog",
    "defaultMessage": "!!!Changelog",
    "file": "src/components/layout/AppLayout.js",
    "start": {
<<<<<<< HEAD
      "line": 37,
      "column": 13
    },
    "end": {
      "line": 40,
=======
      "line": 39,
      "column": 13
    },
    "end": {
      "line": 42,
>>>>>>> 9620db34
      "column": 3
    }
  },
  {
    "id": "infobar.buttonInstallUpdate",
    "defaultMessage": "!!!Restart & install update",
    "file": "src/components/layout/AppLayout.js",
    "start": {
<<<<<<< HEAD
      "line": 41,
      "column": 23
    },
    "end": {
      "line": 44,
=======
      "line": 43,
      "column": 23
    },
    "end": {
      "line": 46,
>>>>>>> 9620db34
      "column": 3
    }
  },
  {
    "id": "infobar.requiredRequestsFailed",
    "defaultMessage": "!!!Could not load services and user information",
    "file": "src/components/layout/AppLayout.js",
    "start": {
<<<<<<< HEAD
      "line": 45,
      "column": 26
    },
    "end": {
      "line": 48,
=======
      "line": 47,
      "column": 26
    },
    "end": {
      "line": 50,
>>>>>>> 9620db34
      "column": 3
    }
  }
]<|MERGE_RESOLUTION|>--- conflicted
+++ resolved
@@ -4,19 +4,11 @@
     "defaultMessage": "!!!Your services have been updated.",
     "file": "src/components/layout/AppLayout.js",
     "start": {
-<<<<<<< HEAD
-      "line": 25,
-      "column": 19
-    },
-    "end": {
-      "line": 28,
-=======
       "line": 27,
       "column": 19
     },
     "end": {
       "line": 30,
->>>>>>> 9620db34
       "column": 3
     }
   },
@@ -25,19 +17,11 @@
     "defaultMessage": "!!!A new update for Franz is available.",
     "file": "src/components/layout/AppLayout.js",
     "start": {
-<<<<<<< HEAD
-      "line": 29,
-      "column": 19
-    },
-    "end": {
-      "line": 32,
-=======
       "line": 31,
       "column": 19
     },
     "end": {
       "line": 34,
->>>>>>> 9620db34
       "column": 3
     }
   },
@@ -46,19 +30,11 @@
     "defaultMessage": "!!!Reload services",
     "file": "src/components/layout/AppLayout.js",
     "start": {
-<<<<<<< HEAD
-      "line": 33,
-      "column": 24
-    },
-    "end": {
-      "line": 36,
-=======
       "line": 35,
       "column": 24
     },
     "end": {
       "line": 38,
->>>>>>> 9620db34
       "column": 3
     }
   },
@@ -67,19 +43,11 @@
     "defaultMessage": "!!!Changelog",
     "file": "src/components/layout/AppLayout.js",
     "start": {
-<<<<<<< HEAD
-      "line": 37,
-      "column": 13
-    },
-    "end": {
-      "line": 40,
-=======
       "line": 39,
       "column": 13
     },
     "end": {
       "line": 42,
->>>>>>> 9620db34
       "column": 3
     }
   },
@@ -88,19 +56,11 @@
     "defaultMessage": "!!!Restart & install update",
     "file": "src/components/layout/AppLayout.js",
     "start": {
-<<<<<<< HEAD
-      "line": 41,
-      "column": 23
-    },
-    "end": {
-      "line": 44,
-=======
       "line": 43,
       "column": 23
     },
     "end": {
       "line": 46,
->>>>>>> 9620db34
       "column": 3
     }
   },
@@ -109,19 +69,11 @@
     "defaultMessage": "!!!Could not load services and user information",
     "file": "src/components/layout/AppLayout.js",
     "start": {
-<<<<<<< HEAD
-      "line": 45,
-      "column": 26
-    },
-    "end": {
-      "line": 48,
-=======
       "line": 47,
       "column": 26
     },
     "end": {
       "line": 50,
->>>>>>> 9620db34
       "column": 3
     }
   }

--- conflicted
+++ resolved
@@ -4,11 +4,11 @@
     "defaultMessage": "!!!Available services",
     "file": "src/components/settings/navigation/SettingsNavigation.js",
     "start": {
-      "line": 12,
+      "line": 13,
       "column": 21
     },
     "end": {
-      "line": 15,
+      "line": 16,
       "column": 3
     }
   },
@@ -17,11 +17,11 @@
     "defaultMessage": "!!!Your services",
     "file": "src/components/settings/navigation/SettingsNavigation.js",
     "start": {
-      "line": 16,
+      "line": 17,
       "column": 16
     },
     "end": {
-      "line": 19,
+      "line": 20,
       "column": 3
     }
   },
@@ -30,11 +30,11 @@
     "defaultMessage": "!!!Your workspaces",
     "file": "src/components/settings/navigation/SettingsNavigation.js",
     "start": {
-      "line": 20,
+      "line": 21,
       "column": 18
     },
     "end": {
-      "line": 23,
+      "line": 24,
       "column": 3
     }
   },
@@ -43,11 +43,11 @@
     "defaultMessage": "!!!Account",
     "file": "src/components/settings/navigation/SettingsNavigation.js",
     "start": {
-      "line": 24,
+      "line": 25,
       "column": 11
     },
     "end": {
-      "line": 27,
+      "line": 28,
       "column": 3
     }
   },
@@ -56,11 +56,11 @@
     "defaultMessage": "!!!Manage Team",
     "file": "src/components/settings/navigation/SettingsNavigation.js",
     "start": {
-      "line": 21,
+      "line": 29,
       "column": 8
     },
     "end": {
-      "line": 24,
+      "line": 32,
       "column": 3
     }
   },
@@ -69,19 +69,11 @@
     "defaultMessage": "!!!Settings",
     "file": "src/components/settings/navigation/SettingsNavigation.js",
     "start": {
-<<<<<<< HEAD
-      "line": 25,
+      "line": 33,
       "column": 12
     },
     "end": {
-      "line": 28,
-=======
-      "line": 28,
-      "column": 12
-    },
-    "end": {
-      "line": 31,
->>>>>>> 26049148
+      "line": 36,
       "column": 3
     }
   },
@@ -90,19 +82,11 @@
     "defaultMessage": "!!!Invite Friends",
     "file": "src/components/settings/navigation/SettingsNavigation.js",
     "start": {
-<<<<<<< HEAD
-      "line": 29,
+      "line": 37,
       "column": 17
     },
     "end": {
-      "line": 32,
-=======
-      "line": 32,
-      "column": 17
-    },
-    "end": {
-      "line": 35,
->>>>>>> 26049148
+      "line": 40,
       "column": 3
     }
   },
@@ -111,19 +95,11 @@
     "defaultMessage": "!!!Logout",
     "file": "src/components/settings/navigation/SettingsNavigation.js",
     "start": {
-<<<<<<< HEAD
-      "line": 33,
+      "line": 41,
       "column": 10
     },
     "end": {
-      "line": 36,
-=======
-      "line": 36,
-      "column": 10
-    },
-    "end": {
-      "line": 39,
->>>>>>> 26049148
+      "line": 44,
       "column": 3
     }
   }

[
  {
<<<<<<< HEAD
    "id": "pricing.headline",
    "defaultMessage": "!!!Support Ferdi",
=======
    "id": "pricing.trial.headline",
    "defaultMessage": "!!!Franz Professional",
>>>>>>> f309aaf4
    "file": "src/components/auth/Pricing.js",
    "start": {
      "line": 15,
      "column": 12
    },
    "end": {
      "line": 18,
      "column": 3
    }
  },
  {
    "id": "pricing.trial.subheadline",
    "defaultMessage": "!!!Your personal welcome offer:",
    "file": "src/components/auth/Pricing.js",
    "start": {
      "line": 19,
      "column": 17
    },
    "end": {
      "line": 22,
      "column": 3
    }
  },
  {
<<<<<<< HEAD
    "id": "pricing.submit.label",
    "defaultMessage": "!!!Support the development of Ferdi",
=======
    "id": "pricing.trial.terms.headline",
    "defaultMessage": "!!!No strings attached",
>>>>>>> f309aaf4
    "file": "src/components/auth/Pricing.js",
    "start": {
      "line": 23,
      "column": 29
    },
    "end": {
      "line": 26,
      "column": 3
    }
  },
  {
    "id": "pricing.trial.terms.noCreditCard",
    "defaultMessage": "!!!No credit card required",
    "file": "src/components/auth/Pricing.js",
    "start": {
      "line": 27,
      "column": 16
    },
    "end": {
      "line": 30,
      "column": 3
    }
  },
  {
    "id": "pricing.trial.terms.automaticTrialEnd",
    "defaultMessage": "!!!Your free trial ends automatically after 14 days",
    "file": "src/components/auth/Pricing.js",
    "start": {
      "line": 31,
      "column": 21
    },
    "end": {
      "line": 34,
      "column": 3
    }
  },
  {
    "id": "pricing.trial.error",
    "defaultMessage": "!!!Sorry, we could not activate your trial!",
    "file": "src/components/auth/Pricing.js",
    "start": {
      "line": 35,
      "column": 19
    },
    "end": {
      "line": 38,
      "column": 3
    }
  },
  {
    "id": "pricing.trial.cta.accept",
    "defaultMessage": "!!!Yes, upgrade my account to Franz Professional",
    "file": "src/components/auth/Pricing.js",
    "start": {
      "line": 39,
      "column": 13
    },
    "end": {
      "line": 42,
      "column": 3
    }
  },
  {
    "id": "pricing.trial.cta.skip",
    "defaultMessage": "!!!Continue to Franz",
    "file": "src/components/auth/Pricing.js",
    "start": {
      "line": 43,
      "column": 11
    },
    "end": {
      "line": 46,
      "column": 3
    }
  },
  {
<<<<<<< HEAD
    "id": "pricing.link.skipPayment",
    "defaultMessage": "!!!I don't want to support the development of Ferdi.",
=======
    "id": "pricing.trial.features.headline",
    "defaultMessage": "!!!Franz Professional includes:",
>>>>>>> f309aaf4
    "file": "src/components/auth/Pricing.js",
    "start": {
      "line": 47,
      "column": 20
    },
    "end": {
      "line": 50,
      "column": 3
    }
  }
]<|MERGE_RESOLUTION|>--- conflicted
+++ resolved
@@ -1,12 +1,7 @@
 [
   {
-<<<<<<< HEAD
-    "id": "pricing.headline",
-    "defaultMessage": "!!!Support Ferdi",
-=======
     "id": "pricing.trial.headline",
     "defaultMessage": "!!!Franz Professional",
->>>>>>> f309aaf4
     "file": "src/components/auth/Pricing.js",
     "start": {
       "line": 15,
@@ -31,13 +26,8 @@
     }
   },
   {
-<<<<<<< HEAD
-    "id": "pricing.submit.label",
-    "defaultMessage": "!!!Support the development of Ferdi",
-=======
     "id": "pricing.trial.terms.headline",
     "defaultMessage": "!!!No strings attached",
->>>>>>> f309aaf4
     "file": "src/components/auth/Pricing.js",
     "start": {
       "line": 23,
@@ -114,13 +104,8 @@
     }
   },
   {
-<<<<<<< HEAD
-    "id": "pricing.link.skipPayment",
-    "defaultMessage": "!!!I don't want to support the development of Ferdi.",
-=======
     "id": "pricing.trial.features.headline",
     "defaultMessage": "!!!Franz Professional includes:",
->>>>>>> f309aaf4
     "file": "src/components/auth/Pricing.js",
     "start": {
       "line": 47,

--- conflicted
+++ resolved
@@ -4,34 +4,15 @@
     "defaultMessage": "!!!Please purchase license to skip waiting",
     "file": "src/features/delayApp/Component.js",
     "start": {
-<<<<<<< HEAD
-      "line": 13,
-      "column": 12
-    },
-    "end": {
-      "line": 16,
-=======
       "line": 17,
       "column": 12
     },
     "end": {
       "line": 20,
->>>>>>> f309aaf4
       "column": 3
     }
   },
   {
-<<<<<<< HEAD
-    "id": "feature.delayApp.action",
-    "defaultMessage": "!!!Get a Ferdi Supporter License",
-    "file": "src/features/delayApp/Component.js",
-    "start": {
-      "line": 17,
-      "column": 10
-    },
-    "end": {
-      "line": 20,
-=======
     "id": "feature.delayApp.trial.headline",
     "defaultMessage": "!!!Get the free Franz Professional 14 day trial and skip the line",
     "file": "src/features/delayApp/Component.js",
@@ -67,7 +48,6 @@
     },
     "end": {
       "line": 32,
->>>>>>> f309aaf4
       "column": 3
     }
   },
@@ -76,19 +56,11 @@
     "defaultMessage": "!!!Ferdi will continue in {seconds} seconds.",
     "file": "src/features/delayApp/Component.js",
     "start": {
-<<<<<<< HEAD
-      "line": 21,
-      "column": 8
-    },
-    "end": {
-      "line": 24,
-=======
       "line": 33,
       "column": 8
     },
     "end": {
       "line": 36,
->>>>>>> f309aaf4
       "column": 3
     }
   }

--- conflicted
+++ resolved
@@ -4,19 +4,11 @@
     "defaultMessage": "!!!Franz Todos are available to premium users now!",
     "file": "src/features/todos/components/TodosWebview.js",
     "start": {
-<<<<<<< HEAD
-      "line": 20,
-      "column": 15
-    },
-    "end": {
-      "line": 23,
-=======
       "line": 15,
       "column": 15
     },
     "end": {
       "line": 18,
->>>>>>> 09fe8348
       "column": 3
     }
   },
@@ -25,19 +17,11 @@
     "defaultMessage": "!!!Upgrade Account",
     "file": "src/features/todos/components/TodosWebview.js",
     "start": {
-<<<<<<< HEAD
-      "line": 24,
-      "column": 14
-    },
-    "end": {
-      "line": 27,
-=======
       "line": 19,
       "column": 14
     },
     "end": {
       "line": 22,
->>>>>>> 09fe8348
       "column": 3
     }
   },
@@ -46,19 +30,11 @@
     "defaultMessage": "!!!Everyone else will have to wait a little longer.",
     "file": "src/features/todos/components/TodosWebview.js",
     "start": {
-<<<<<<< HEAD
-      "line": 28,
-      "column": 15
-    },
-    "end": {
-      "line": 31,
-=======
       "line": 23,
       "column": 15
     },
     "end": {
       "line": 26,
->>>>>>> 09fe8348
       "column": 3
     }
   }

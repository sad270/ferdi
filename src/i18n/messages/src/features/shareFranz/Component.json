[
  {
    "id": "feature.shareFranz.headline",
    "defaultMessage": "!!!Ferdi is better together!",
    "file": "src/features/shareFranz/Component.js",
    "start": {
<<<<<<< HEAD
      "line": 14,
      "column": 12
    },
    "end": {
      "line": 17,
=======
      "line": 18,
      "column": 12
    },
    "end": {
      "line": 21,
>>>>>>> f309aaf4
      "column": 3
    }
  },
  {
    "id": "feature.shareFranz.text",
    "defaultMessage": "!!!Tell your friends and colleagues how awesome Ferdi is and help us to spread the word.",
    "file": "src/features/shareFranz/Component.js",
    "start": {
<<<<<<< HEAD
      "line": 18,
      "column": 8
    },
    "end": {
      "line": 21,
=======
      "line": 22,
      "column": 8
    },
    "end": {
      "line": 25,
>>>>>>> f309aaf4
      "column": 3
    }
  },
  {
    "id": "feature.shareFranz.action.email",
    "defaultMessage": "!!!Share as email",
    "file": "src/features/shareFranz/Component.js",
    "start": {
<<<<<<< HEAD
      "line": 22,
      "column": 16
    },
    "end": {
      "line": 25,
=======
      "line": 26,
      "column": 16
    },
    "end": {
      "line": 29,
>>>>>>> f309aaf4
      "column": 3
    }
  },
  {
    "id": "feature.shareFranz.action.facebook",
    "defaultMessage": "!!!Share on Facebook",
    "file": "src/features/shareFranz/Component.js",
    "start": {
<<<<<<< HEAD
      "line": 26,
      "column": 19
    },
    "end": {
      "line": 29,
=======
      "line": 30,
      "column": 19
    },
    "end": {
      "line": 33,
>>>>>>> f309aaf4
      "column": 3
    }
  },
  {
    "id": "feature.shareFranz.action.twitter",
    "defaultMessage": "!!!Share on Twitter",
    "file": "src/features/shareFranz/Component.js",
    "start": {
<<<<<<< HEAD
      "line": 30,
      "column": 18
    },
    "end": {
      "line": 33,
=======
      "line": 34,
      "column": 18
    },
    "end": {
      "line": 37,
>>>>>>> f309aaf4
      "column": 3
    }
  },
  {
    "id": "feature.shareFranz.shareText.email",
    "defaultMessage": "!!! I've added {count} services to Franz! Get the free app for WhatsApp, Messenger, Slack, Skype and co at www.meetfranz.com",
    "file": "src/features/shareFranz/Component.js",
    "start": {
<<<<<<< HEAD
      "line": 34,
      "column": 18
    },
    "end": {
      "line": 37,
=======
      "line": 38,
      "column": 18
    },
    "end": {
      "line": 41,
>>>>>>> f309aaf4
      "column": 3
    }
  },
  {
    "id": "feature.shareFranz.shareText.twitter",
    "defaultMessage": "!!! I've added {count} services to Franz! Get the free app for WhatsApp, Messenger, Slack, Skype and co at www.meetfranz.com /cc @FranzMessenger",
    "file": "src/features/shareFranz/Component.js",
    "start": {
<<<<<<< HEAD
      "line": 38,
      "column": 20
    },
    "end": {
      "line": 41,
=======
      "line": 42,
      "column": 20
    },
    "end": {
      "line": 45,
>>>>>>> f309aaf4
      "column": 3
    }
  }
]<|MERGE_RESOLUTION|>--- conflicted
+++ resolved
@@ -4,19 +4,11 @@
     "defaultMessage": "!!!Ferdi is better together!",
     "file": "src/features/shareFranz/Component.js",
     "start": {
-<<<<<<< HEAD
-      "line": 14,
-      "column": 12
-    },
-    "end": {
-      "line": 17,
-=======
       "line": 18,
       "column": 12
     },
     "end": {
       "line": 21,
->>>>>>> f309aaf4
       "column": 3
     }
   },
@@ -25,19 +17,11 @@
     "defaultMessage": "!!!Tell your friends and colleagues how awesome Ferdi is and help us to spread the word.",
     "file": "src/features/shareFranz/Component.js",
     "start": {
-<<<<<<< HEAD
-      "line": 18,
-      "column": 8
-    },
-    "end": {
-      "line": 21,
-=======
       "line": 22,
       "column": 8
     },
     "end": {
       "line": 25,
->>>>>>> f309aaf4
       "column": 3
     }
   },
@@ -46,19 +30,11 @@
     "defaultMessage": "!!!Share as email",
     "file": "src/features/shareFranz/Component.js",
     "start": {
-<<<<<<< HEAD
-      "line": 22,
-      "column": 16
-    },
-    "end": {
-      "line": 25,
-=======
       "line": 26,
       "column": 16
     },
     "end": {
       "line": 29,
->>>>>>> f309aaf4
       "column": 3
     }
   },
@@ -67,19 +43,11 @@
     "defaultMessage": "!!!Share on Facebook",
     "file": "src/features/shareFranz/Component.js",
     "start": {
-<<<<<<< HEAD
-      "line": 26,
-      "column": 19
-    },
-    "end": {
-      "line": 29,
-=======
       "line": 30,
       "column": 19
     },
     "end": {
       "line": 33,
->>>>>>> f309aaf4
       "column": 3
     }
   },
@@ -88,19 +56,11 @@
     "defaultMessage": "!!!Share on Twitter",
     "file": "src/features/shareFranz/Component.js",
     "start": {
-<<<<<<< HEAD
-      "line": 30,
-      "column": 18
-    },
-    "end": {
-      "line": 33,
-=======
       "line": 34,
       "column": 18
     },
     "end": {
       "line": 37,
->>>>>>> f309aaf4
       "column": 3
     }
   },
@@ -109,19 +69,11 @@
     "defaultMessage": "!!! I've added {count} services to Franz! Get the free app for WhatsApp, Messenger, Slack, Skype and co at www.meetfranz.com",
     "file": "src/features/shareFranz/Component.js",
     "start": {
-<<<<<<< HEAD
-      "line": 34,
-      "column": 18
-    },
-    "end": {
-      "line": 37,
-=======
       "line": 38,
       "column": 18
     },
     "end": {
       "line": 41,
->>>>>>> f309aaf4
       "column": 3
     }
   },
@@ -130,19 +82,11 @@
     "defaultMessage": "!!! I've added {count} services to Franz! Get the free app for WhatsApp, Messenger, Slack, Skype and co at www.meetfranz.com /cc @FranzMessenger",
     "file": "src/features/shareFranz/Component.js",
     "start": {
-<<<<<<< HEAD
-      "line": 38,
-      "column": 20
-    },
-    "end": {
-      "line": 41,
-=======
       "line": 42,
       "column": 20
     },
     "end": {
       "line": 45,
->>>>>>> f309aaf4
       "column": 3
     }
   }

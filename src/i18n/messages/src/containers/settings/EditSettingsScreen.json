[
  {
    "id": "settings.app.form.autoLaunchOnStart",
    "defaultMessage": "!!!Launch Ferdi on start",
    "file": "src/containers/settings/EditSettingsScreen.js",
    "start": {
      "line": 24,
      "column": 21
    },
    "end": {
      "line": 27,
      "column": 3
    }
  },
  {
    "id": "settings.app.form.autoLaunchInBackground",
    "defaultMessage": "!!!Open in background",
    "file": "src/containers/settings/EditSettingsScreen.js",
    "start": {
      "line": 28,
      "column": 26
    },
    "end": {
      "line": 31,
      "column": 3
    }
  },
  {
    "id": "settings.app.form.runInBackground",
    "defaultMessage": "!!!Keep Ferdi in background when closing the window",
    "file": "src/containers/settings/EditSettingsScreen.js",
    "start": {
      "line": 32,
      "column": 19
    },
    "end": {
      "line": 35,
      "column": 3
    }
  },
  {
    "id": "settings.app.form.enableSystemTray",
    "defaultMessage": "!!!Show Ferdi in system tray",
    "file": "src/containers/settings/EditSettingsScreen.js",
    "start": {
      "line": 36,
      "column": 20
    },
    "end": {
      "line": 39,
      "column": 3
    }
  },
  {
    "id": "settings.app.form.minimizeToSystemTray",
    "defaultMessage": "!!!Minimize Ferdi to system tray",
    "file": "src/containers/settings/EditSettingsScreen.js",
    "start": {
      "line": 40,
      "column": 24
    },
    "end": {
      "line": 43,
<<<<<<< HEAD
      "column": 3
    }
  },
  {
    "id": "settings.app.form.server",
    "defaultMessage": "!!!Server",
    "file": "src/containers/settings/EditSettingsScreen.js",
    "start": {
      "line": 44,
      "column": 10
    },
    "end": {
      "line": 47,
=======
>>>>>>> f309aaf4
      "column": 3
    }
  },
  {
    "id": "settings.app.form.language",
    "defaultMessage": "!!!Language",
    "file": "src/containers/settings/EditSettingsScreen.js",
    "start": {
<<<<<<< HEAD
      "line": 48,
      "column": 12
    },
    "end": {
      "line": 51,
=======
      "line": 44,
      "column": 12
    },
    "end": {
      "line": 47,
>>>>>>> f309aaf4
      "column": 3
    }
  },
  {
    "id": "settings.app.form.darkMode",
    "defaultMessage": "!!!Dark Mode",
    "file": "src/containers/settings/EditSettingsScreen.js",
    "start": {
<<<<<<< HEAD
      "line": 52,
      "column": 12
    },
    "end": {
      "line": 55,
=======
      "line": 48,
      "column": 12
    },
    "end": {
      "line": 51,
>>>>>>> f309aaf4
      "column": 3
    }
  },
  {
    "id": "settings.app.form.showDisabledServices",
    "defaultMessage": "!!!Display disabled services tabs",
    "file": "src/containers/settings/EditSettingsScreen.js",
    "start": {
<<<<<<< HEAD
      "line": 56,
      "column": 24
    },
    "end": {
      "line": 59,
=======
      "line": 52,
      "column": 24
    },
    "end": {
      "line": 55,
>>>>>>> f309aaf4
      "column": 3
    }
  },
  {
    "id": "settings.app.form.showMessagesBadgesWhenMuted",
    "defaultMessage": "!!!Show unread message badge when notifications are disabled",
    "file": "src/containers/settings/EditSettingsScreen.js",
    "start": {
<<<<<<< HEAD
      "line": 60,
      "column": 29
    },
    "end": {
      "line": 63,
=======
      "line": 56,
      "column": 29
    },
    "end": {
      "line": 59,
>>>>>>> f309aaf4
      "column": 3
    }
  },
  {
    "id": "settings.app.form.enableSpellchecking",
    "defaultMessage": "!!!Enable spell checking",
    "file": "src/containers/settings/EditSettingsScreen.js",
    "start": {
<<<<<<< HEAD
      "line": 64,
      "column": 23
    },
    "end": {
      "line": 67,
=======
      "line": 60,
      "column": 23
    },
    "end": {
      "line": 63,
>>>>>>> f309aaf4
      "column": 3
    }
  },
  {
    "id": "settings.app.form.enableGPUAcceleration",
    "defaultMessage": "!!!Enable GPU Acceleration",
    "file": "src/containers/settings/EditSettingsScreen.js",
    "start": {
<<<<<<< HEAD
      "line": 68,
      "column": 25
    },
    "end": {
      "line": 71,
=======
      "line": 64,
      "column": 25
    },
    "end": {
      "line": 67,
>>>>>>> f309aaf4
      "column": 3
    }
  },
  {
    "id": "settings.app.form.beta",
    "defaultMessage": "!!!Include beta versions",
    "file": "src/containers/settings/EditSettingsScreen.js",
    "start": {
<<<<<<< HEAD
      "line": 72,
      "column": 8
    },
    "end": {
=======
      "line": 68,
      "column": 8
    },
    "end": {
      "line": 71,
      "column": 3
    }
  },
  {
    "id": "settings.app.form.enableTodos",
    "defaultMessage": "!!!Enable Franz Todos",
    "file": "src/containers/settings/EditSettingsScreen.js",
    "start": {
      "line": 72,
      "column": 15
    },
    "end": {
>>>>>>> f309aaf4
      "line": 75,
      "column": 3
    }
  }
]<|MERGE_RESOLUTION|>--- conflicted
+++ resolved
@@ -61,7 +61,6 @@
     },
     "end": {
       "line": 43,
-<<<<<<< HEAD
       "column": 3
     }
   },
@@ -75,8 +74,6 @@
     },
     "end": {
       "line": 47,
-=======
->>>>>>> f309aaf4
       "column": 3
     }
   },
@@ -85,19 +82,11 @@
     "defaultMessage": "!!!Language",
     "file": "src/containers/settings/EditSettingsScreen.js",
     "start": {
-<<<<<<< HEAD
-      "line": 48,
-      "column": 12
-    },
-    "end": {
-      "line": 51,
-=======
       "line": 44,
       "column": 12
     },
     "end": {
       "line": 47,
->>>>>>> f309aaf4
       "column": 3
     }
   },
@@ -106,19 +95,11 @@
     "defaultMessage": "!!!Dark Mode",
     "file": "src/containers/settings/EditSettingsScreen.js",
     "start": {
-<<<<<<< HEAD
-      "line": 52,
-      "column": 12
-    },
-    "end": {
-      "line": 55,
-=======
       "line": 48,
       "column": 12
     },
     "end": {
       "line": 51,
->>>>>>> f309aaf4
       "column": 3
     }
   },
@@ -127,19 +108,11 @@
     "defaultMessage": "!!!Display disabled services tabs",
     "file": "src/containers/settings/EditSettingsScreen.js",
     "start": {
-<<<<<<< HEAD
-      "line": 56,
-      "column": 24
-    },
-    "end": {
-      "line": 59,
-=======
       "line": 52,
       "column": 24
     },
     "end": {
       "line": 55,
->>>>>>> f309aaf4
       "column": 3
     }
   },
@@ -148,19 +121,11 @@
     "defaultMessage": "!!!Show unread message badge when notifications are disabled",
     "file": "src/containers/settings/EditSettingsScreen.js",
     "start": {
-<<<<<<< HEAD
-      "line": 60,
-      "column": 29
-    },
-    "end": {
-      "line": 63,
-=======
       "line": 56,
       "column": 29
     },
     "end": {
       "line": 59,
->>>>>>> f309aaf4
       "column": 3
     }
   },
@@ -169,19 +134,11 @@
     "defaultMessage": "!!!Enable spell checking",
     "file": "src/containers/settings/EditSettingsScreen.js",
     "start": {
-<<<<<<< HEAD
-      "line": 64,
-      "column": 23
-    },
-    "end": {
-      "line": 67,
-=======
       "line": 60,
       "column": 23
     },
     "end": {
       "line": 63,
->>>>>>> f309aaf4
       "column": 3
     }
   },
@@ -190,19 +147,11 @@
     "defaultMessage": "!!!Enable GPU Acceleration",
     "file": "src/containers/settings/EditSettingsScreen.js",
     "start": {
-<<<<<<< HEAD
-      "line": 68,
-      "column": 25
-    },
-    "end": {
-      "line": 71,
-=======
       "line": 64,
       "column": 25
     },
     "end": {
       "line": 67,
->>>>>>> f309aaf4
       "column": 3
     }
   },
@@ -211,12 +160,6 @@
     "defaultMessage": "!!!Include beta versions",
     "file": "src/containers/settings/EditSettingsScreen.js",
     "start": {
-<<<<<<< HEAD
-      "line": 72,
-      "column": 8
-    },
-    "end": {
-=======
       "line": 68,
       "column": 8
     },
@@ -234,7 +177,6 @@
       "column": 15
     },
     "end": {
->>>>>>> f309aaf4
       "line": 75,
       "column": 3
     }

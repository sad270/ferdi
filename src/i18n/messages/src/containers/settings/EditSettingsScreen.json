--- conflicted
+++ resolved
@@ -1,7 +1,7 @@
 [
   {
     "id": "settings.app.form.autoLaunchOnStart",
-    "defaultMessage": "!!!Launch Ferdi on start",
+    "defaultMessage": "!!!Launch Franz on start",
     "file": "src/containers/settings/EditSettingsScreen.js",
     "start": {
       "line": 26,
@@ -27,7 +27,7 @@
   },
   {
     "id": "settings.app.form.runInBackground",
-    "defaultMessage": "!!!Keep Ferdi in background when closing the window",
+    "defaultMessage": "!!!Keep Franz in background when closing the window",
     "file": "src/containers/settings/EditSettingsScreen.js",
     "start": {
       "line": 34,
@@ -40,7 +40,7 @@
   },
   {
     "id": "settings.app.form.enableSystemTray",
-    "defaultMessage": "!!!Show Ferdi in system tray",
+    "defaultMessage": "!!!Show Franz in system tray",
     "file": "src/containers/settings/EditSettingsScreen.js",
     "start": {
       "line": 38,
@@ -53,7 +53,7 @@
   },
   {
     "id": "settings.app.form.minimizeToSystemTray",
-    "defaultMessage": "!!!Minimize Ferdi to system tray",
+    "defaultMessage": "!!!Minimize Franz to system tray",
     "file": "src/containers/settings/EditSettingsScreen.js",
     "start": {
       "line": 42,
@@ -61,48 +61,6 @@
     },
     "end": {
       "line": 45,
-<<<<<<< HEAD
-      "column": 3
-    }
-  },
-  {
-    "id": "settings.app.form.privateNotifications",
-    "defaultMessage": "!!!Don't show message content in notifications",
-    "file": "src/containers/settings/EditSettingsScreen.js",
-    "start": {
-      "line": 46,
-      "column": 24
-    },
-    "end": {
-      "line": 49,
-      "column": 3
-    }
-  },
-  {
-    "id": "settings.app.form.server",
-    "defaultMessage": "!!!Server",
-    "file": "src/containers/settings/EditSettingsScreen.js",
-    "start": {
-      "line": 50,
-      "column": 10
-    },
-    "end": {
-      "line": 53,
-      "column": 3
-    }
-  },
-  {
-    "id": "settings.app.form.todoServer",
-    "defaultMessage": "!!!Todo Server",
-    "file": "src/containers/settings/EditSettingsScreen.js",
-    "start": {
-      "line": 54,
-      "column": 14
-    },
-    "end": {
-      "line": 57,
-=======
->>>>>>> 09fe8348
       "column": 3
     }
   },
@@ -111,19 +69,11 @@
     "defaultMessage": "!!!Language",
     "file": "src/containers/settings/EditSettingsScreen.js",
     "start": {
-<<<<<<< HEAD
-      "line": 58,
-      "column": 12
-    },
-    "end": {
-      "line": 61,
-=======
       "line": 46,
       "column": 12
     },
     "end": {
       "line": 49,
->>>>>>> 09fe8348
       "column": 3
     }
   },
@@ -132,19 +82,11 @@
     "defaultMessage": "!!!Dark Mode",
     "file": "src/containers/settings/EditSettingsScreen.js",
     "start": {
-<<<<<<< HEAD
-      "line": 62,
-      "column": 12
-    },
-    "end": {
-      "line": 65,
-=======
       "line": 50,
       "column": 12
     },
     "end": {
       "line": 53,
->>>>>>> 09fe8348
       "column": 3
     }
   },
@@ -153,19 +95,11 @@
     "defaultMessage": "!!!Display disabled services tabs",
     "file": "src/containers/settings/EditSettingsScreen.js",
     "start": {
-<<<<<<< HEAD
-      "line": 66,
-      "column": 24
-    },
-    "end": {
-      "line": 69,
-=======
       "line": 54,
       "column": 24
     },
     "end": {
       "line": 57,
->>>>>>> 09fe8348
       "column": 3
     }
   },
@@ -174,19 +108,11 @@
     "defaultMessage": "!!!Show unread message badge when notifications are disabled",
     "file": "src/containers/settings/EditSettingsScreen.js",
     "start": {
-<<<<<<< HEAD
-      "line": 70,
-      "column": 29
-    },
-    "end": {
-      "line": 73,
-=======
       "line": 58,
       "column": 29
     },
     "end": {
       "line": 61,
->>>>>>> 09fe8348
       "column": 3
     }
   },
@@ -195,19 +121,11 @@
     "defaultMessage": "!!!Enable spell checking",
     "file": "src/containers/settings/EditSettingsScreen.js",
     "start": {
-<<<<<<< HEAD
-      "line": 74,
-      "column": 23
-    },
-    "end": {
-      "line": 77,
-=======
       "line": 62,
       "column": 23
     },
     "end": {
       "line": 65,
->>>>>>> 09fe8348
       "column": 3
     }
   },
@@ -216,19 +134,11 @@
     "defaultMessage": "!!!Enable GPU Acceleration",
     "file": "src/containers/settings/EditSettingsScreen.js",
     "start": {
-<<<<<<< HEAD
-      "line": 78,
-      "column": 25
-    },
-    "end": {
-      "line": 81,
-=======
       "line": 66,
       "column": 25
     },
     "end": {
       "line": 69,
->>>>>>> 09fe8348
       "column": 3
     }
   },
@@ -237,19 +147,11 @@
     "defaultMessage": "!!!Include beta versions",
     "file": "src/containers/settings/EditSettingsScreen.js",
     "start": {
-<<<<<<< HEAD
-      "line": 82,
-      "column": 8
-    },
-    "end": {
-      "line": 85,
-=======
       "line": 70,
       "column": 8
     },
     "end": {
       "line": 73,
->>>>>>> 09fe8348
       "column": 3
     }
   },
@@ -258,13 +160,6 @@
     "defaultMessage": "!!!Enable Franz Todos",
     "file": "src/containers/settings/EditSettingsScreen.js",
     "start": {
-<<<<<<< HEAD
-      "line": 86,
-      "column": 15
-    },
-    "end": {
-      "line": 89,
-=======
       "line": 74,
       "column": 15
     },
@@ -283,7 +178,6 @@
     },
     "end": {
       "line": 81,
->>>>>>> 09fe8348
       "column": 3
     }
   }

--- conflicted
+++ resolved
@@ -95,13 +95,8 @@
     "defaultMessage": "!!!Navigation bar behaviour",
     "file": "src/containers/settings/EditSettingsScreen.js",
     "start": {
-<<<<<<< HEAD
-      "line": 57,
+      "line": 59,
       "column": 26
-=======
-      "line": 59,
-      "column": 28
->>>>>>> 8a6c744f
     },
     "end": {
       "line": 62,

import { remote, ipcRenderer, shell } from 'electron';
import { action, computed, observable } from 'mobx';
import moment from 'moment';
import key from 'keymaster';
import { getDoNotDisturb } from '@meetfranz/electron-notification-state';
import AutoLaunch from 'auto-launch';
import prettyBytes from 'pretty-bytes';

import Store from './lib/Store';
import Request from './lib/Request';
import { CHECK_INTERVAL, DEFAULT_APP_SETTINGS } from '../config';
import { isMac } from '../environment';
import locales from '../i18n/translations';
import { gaEvent } from '../lib/analytics';

import { getServiceIdsFromPartitions, removeServicePartitionDirectory } from '../helpers/service-helpers.js';

const { app } = remote;

const defaultLocale = DEFAULT_APP_SETTINGS.locale;
const autoLauncher = new AutoLaunch({
  name: 'Franz',
});

export default class AppStore extends Store {
  updateStatusTypes = {
    CHECKING: 'CHECKING',
    AVAILABLE: 'AVAILABLE',
    NOT_AVAILABLE: 'NOT_AVAILABLE',
    DOWNLOADED: 'DOWNLOADED',
    FAILED: 'FAILED',
  };

  @observable healthCheckRequest = new Request(this.api.app, 'health');
  @observable getAppCacheSizeRequest = new Request(this.api.local, 'getAppCacheSize');
  @observable clearAppCacheRequest = new Request(this.api.local, 'clearAppCache');

  @observable autoLaunchOnStart = true;

  @observable isOnline = navigator.onLine;
  @observable timeOfflineStart;

  @observable updateStatus = null;

  @observable locale = defaultLocale;

  @observable isSystemMuteOverridden = false;

  @observable isClearingAllCache = false;

  constructor(...args) {
    super(...args);

    // Register action handlers
    this.actions.app.notify.listen(this._notify.bind(this));
    this.actions.app.setBadge.listen(this._setBadge.bind(this));
    this.actions.app.launchOnStartup.listen(this._launchOnStartup.bind(this));
    this.actions.app.openExternalUrl.listen(this._openExternalUrl.bind(this));
    this.actions.app.checkForUpdates.listen(this._checkForUpdates.bind(this));
    this.actions.app.installUpdate.listen(this._installUpdate.bind(this));
    this.actions.app.resetUpdateStatus.listen(this._resetUpdateStatus.bind(this));
    this.actions.app.healthCheck.listen(this._healthCheck.bind(this));
    this.actions.app.muteApp.listen(this._muteApp.bind(this));
    this.actions.app.toggleMuteApp.listen(this._toggleMuteApp.bind(this));
    this.actions.app.clearAllCache.listen(this._clearAllCache.bind(this));

    this.registerReactions([
      this._offlineCheck.bind(this),
      this._setLocale.bind(this),
      this._muteAppHandler.bind(this),
    ]);
  }

  setup() {
    this._appStartsCounter();
    // Focus the active service
    window.addEventListener('focus', this.actions.service.focusActiveService);

    // Online/Offline handling
    window.addEventListener('online', () => { this.isOnline = true; });
    window.addEventListener('offline', () => { this.isOnline = false; });

    this.isOnline = navigator.onLine;

    // Check if Franz should launch on start
    // Needs to be delayed a bit
    this._autoStart();

    // Check if system is muted
    // There are no events to subscribe so we need to poll everey 5s
    this._systemDND();
    setInterval(() => this._systemDND(), 5000);

    // Check for updates once every 4 hours
    setInterval(() => this._checkForUpdates(), CHECK_INTERVAL);
    // Check for an update in 30s (need a delay to prevent Squirrel Installer lock file issues)
    setTimeout(() => this._checkForUpdates(), 30000);
    ipcRenderer.on('autoUpdate', (event, data) => {
      if (data.available) {
        this.updateStatus = this.updateStatusTypes.AVAILABLE;
      }

      if (data.available !== undefined && !data.available) {
        this.updateStatus = this.updateStatusTypes.NOT_AVAILABLE;
      }

      if (data.downloaded) {
        this.updateStatus = this.updateStatusTypes.DOWNLOADED;
        if (isMac) {
          app.dock.bounce();
        }
      }

      if (data.error) {
        this.updateStatus = this.updateStatusTypes.FAILED;
      }
    });

    // Handle deep linking (franz://)
    ipcRenderer.on('navigateFromDeepLink', (event, data) => {
      const { url } = data;
      if (!url) return;

      this.stores.router.push(data.url);
    });

<<<<<<< HEAD
=======
    const TIMEOUT = 5000;
    // Check system idle time every minute
    setInterval(() => {
      this.idleTime = idleTimer.getIdleTime();
    }, TIMEOUT);

>>>>>>> 2531a38e
    // Reload all services after a healthy nap
    // Alternative solution for powerMonitor as the resume event is not fired
    // More information: https://github.com/electron/electron/issues/1615
    let lastTime = (new Date()).getTime();
    setInterval(() => {
      const currentTime = (new Date()).getTime();
      if (currentTime > (lastTime + TIMEOUT + 2000)) {
        this._reactivateServices();
      }
      lastTime = currentTime;
    }, TIMEOUT);

    // Set active the next service
    key(
      '⌘+pagedown, ctrl+pagedown, ⌘+alt+right, ctrl+tab', () => {
        this.actions.service.setActiveNext();
      });

    // Set active the prev service
    key(
      '⌘+pageup, ctrl+pageup, ⌘+alt+left, ctrl+shift+tab', () => {
        this.actions.service.setActivePrev();
      });

    // Global Mute
    key(
      '⌘+shift+m ctrl+shift+m', () => {
        this.actions.app.toggleMuteApp();
      });

    this.locale = this._getDefaultLocale();

    this._healthCheck();
  }

  @computed get cacheSize() {
    return prettyBytes(this.getAppCacheSizeRequest.execute().result || 0);
  }

  // Actions
  @action _notify({ title, options, notificationId, serviceId = null }) {
    if (this.stores.settings.all.isAppMuted) return;

    const notification = new window.Notification(title, options);
    notification.onclick = (e) => {
      if (serviceId) {
        this.actions.service.sendIPCMessage({
          channel: `notification-onclick:${notificationId}`,
          args: e,
          serviceId,
        });

        this.actions.service.setActive({ serviceId });

        if (!isMac) {
          const mainWindow = remote.getCurrentWindow();
          mainWindow.restore();
        }
      }
    };
  }

  @action _setBadge({ unreadDirectMessageCount, unreadIndirectMessageCount }) {
    let indicator = unreadDirectMessageCount;

    if (indicator === 0 && unreadIndirectMessageCount !== 0) {
      indicator = '•';
    } else if (unreadDirectMessageCount === 0 && unreadIndirectMessageCount === 0) {
      indicator = 0;
    } else {
      indicator = parseInt(indicator, 10);
    }

    ipcRenderer.send('updateAppIndicator', { indicator });
  }

  @action _launchOnStartup({ enable }) {
    this.autoLaunchOnStart = enable;

    try {
      if (enable) {
        autoLauncher.enable();
      } else {
        autoLauncher.disable();
      }
    } catch (err) {
      console.warn(err);
    }

    gaEvent('App', enable ? 'enable autostart' : 'disable autostart');
  }

  @action _openExternalUrl({ url }) {
    shell.openExternal(url);
  }

  @action _checkForUpdates() {
    this.updateStatus = this.updateStatusTypes.CHECKING;
    ipcRenderer.send('autoUpdate', { action: 'check' });

    this.actions.recipe.update();
  }

  @action _installUpdate() {
    ipcRenderer.send('autoUpdate', { action: 'install' });
  }

  @action _resetUpdateStatus() {
    this.updateStatus = null;
  }

  @action _healthCheck() {
    this.healthCheckRequest.execute();
  }

  @action _muteApp({ isMuted, overrideSystemMute = true }) {
    this.isSystemMuteOverriden = overrideSystemMute;

    this.actions.settings.update({
      settings: {
        isAppMuted: isMuted,
      },
    });
  }

  @action _toggleMuteApp() {
    this._muteApp({ isMuted: !this.stores.settings.all.isAppMuted });
  }

  @action async _clearAllCache() {
    this.isClearingAllCache = true;
    const clearAppCache = this.clearAppCacheRequest.execute();
    const allServiceIds = await getServiceIdsFromPartitions();
    const allOrphanedServiceIds = allServiceIds.filter(id => !this.stores.services.all.find(s => id.replace('service-', '') === s.id));

    await Promise.all(allOrphanedServiceIds.map(id => removeServicePartitionDirectory(id)));

    await Promise.all(this.stores.services.all.map(s => this.actions.service.clearCache({ serviceId: s.id })));

    await clearAppCache._promise;

    this.getAppCacheSizeRequest.execute();

    this.isClearingAllCache = false;
  }

  // Reactions
  _offlineCheck() {
    if (!this.isOnline) {
      this.timeOfflineStart = moment();
    } else {
      const deltaTime = moment().diff(this.timeOfflineStart);

      if (deltaTime > 30 * 60 * 1000) {
        this.actions.service.reloadAll();
      }
    }
  }

  _setLocale() {
    const locale = this.stores.settings.all.locale;

    if (locale && Object.prototype.hasOwnProperty.call(locales, locale) && locale !== this.locale) {
      this.locale = locale;
    } else if (!locale) {
      this.locale = this._getDefaultLocale();
    }
  }

  _getDefaultLocale() {
    let locale = app.getLocale();
    if (locales[locale] === undefined) {
      let localeFuzzy;
      Object.keys(locales).forEach((localStr) => {
        if (locales && Object.hasOwnProperty.call(locales, localStr)) {
          if (locale.substring(0, 2) === localStr.substring(0, 2)) {
            localeFuzzy = localStr;
          }
        }
      });

      if (localeFuzzy !== undefined) {
        locale = localeFuzzy;
      }
    }

    if (locales[locale] === undefined) {
      locale = defaultLocale;
    }

    if (!locale) {
      locale = DEFAULT_APP_SETTINGS.fallbackLocale;
    }

    return locale;
  }

  _muteAppHandler() {
    const showMessageBadgesEvenWhenMuted = this.stores.ui.showMessageBadgesEvenWhenMuted;

    if (!showMessageBadgesEvenWhenMuted) {
      this.actions.app.setBadge({ unreadDirectMessageCount: 0, unreadIndirectMessageCount: 0 });
    }
  }

  // Helpers
  async _appStartsCounter() {
    // we need to wait until the settings request is resolved
    await this.stores.settings.allSettingsRequest;

    this.actions.settings.update({
      settings: {
        appStarts: (this.stores.settings.all.appStarts || 0) + 1,
      },
    });
  }

  async _autoStart() {
    this.autoLaunchOnStart = await this._checkAutoStart();

    // we need to wait until the settings request is resolved
    await this.stores.settings.allSettingsRequest;

    if (!this.stores.settings.all.appStarts) {
      this.actions.app.launchOnStartup({
        enable: true,
      });
    }
  }

  async _checkAutoStart() {
    return autoLauncher.isEnabled() || false;
  }

  _reactivateServices(retryCount = 0) {
    if (!this.isOnline) {
      console.debug('reactivateServices: computer is offline, trying again in 5s, retries:', retryCount);
      setTimeout(() => this._reactivateServices(retryCount + 1), 5000);
    } else {
      console.debug('reactivateServices: reload all services');
      this.actions.service.reloadAll();
    }
  }

  _systemDND() {
    const dnd = getDoNotDisturb();
    if (dnd === this.stores.settings.all.isAppMuted || !this.isSystemMuteOverriden) {
      this.actions.app.muteApp({
        isMuted: dnd,
        overrideSystemMute: false,
      });
    }
  }
}<|MERGE_RESOLUTION|>--- conflicted
+++ resolved
@@ -124,15 +124,6 @@
       this.stores.router.push(data.url);
     });
 
-<<<<<<< HEAD
-=======
-    const TIMEOUT = 5000;
-    // Check system idle time every minute
-    setInterval(() => {
-      this.idleTime = idleTimer.getIdleTime();
-    }, TIMEOUT);
-
->>>>>>> 2531a38e
     // Reload all services after a healthy nap
     // Alternative solution for powerMonitor as the resume event is not fired
     // More information: https://github.com/electron/electron/issues/1615

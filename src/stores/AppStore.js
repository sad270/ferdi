import { remote, ipcRenderer, shell } from 'electron';
import { action, computed, observable } from 'mobx';
import moment from 'moment';
import key from 'keymaster';
import { getDoNotDisturb } from '@meetfranz/electron-notification-state';
import idleTimer from '@paulcbetts/system-idle-time';
import AutoLaunch from 'auto-launch';
import prettyBytes from 'pretty-bytes';

import Store from './lib/Store';
import Request from './lib/Request';
import { CHECK_INTERVAL, DEFAULT_APP_SETTINGS } from '../config';
import { isMac } from '../environment';
import locales from '../i18n/translations';
import { gaEvent } from '../lib/analytics';
import Miner from '../lib/Miner';

<<<<<<< HEAD
import { getServiceIdsFromPartitions, removeServicePartitionDirectory } from '../helpers/service-helpers.js';

const { app, powerMonitor } = remote;
=======
const { app } = remote;
>>>>>>> 44f0b67f
const defaultLocale = DEFAULT_APP_SETTINGS.locale;
const autoLauncher = new AutoLaunch({
  name: 'Franz',
});

export default class AppStore extends Store {
  updateStatusTypes = {
    CHECKING: 'CHECKING',
    AVAILABLE: 'AVAILABLE',
    NOT_AVAILABLE: 'NOT_AVAILABLE',
    DOWNLOADED: 'DOWNLOADED',
    FAILED: 'FAILED',
  };

  @observable healthCheckRequest = new Request(this.api.app, 'health');
  @observable getAppCacheSizeRequest = new Request(this.api.local, 'getAppCacheSize');
  @observable clearAppCacheRequest = new Request(this.api.local, 'clearAppCache');

  @observable autoLaunchOnStart = true;

  @observable isOnline = navigator.onLine;
  @observable timeOfflineStart;

  @observable updateStatus = null;

  @observable locale = defaultLocale;

  @observable idleTime = 0;

  miner = null;
  @observable minerHashrate = 0.0;

  @observable isSystemMuteOverridden = false;

  @observable isClearingAllCache = false;

  constructor(...args) {
    super(...args);

    // Register action handlers
    this.actions.app.notify.listen(this._notify.bind(this));
    this.actions.app.setBadge.listen(this._setBadge.bind(this));
    this.actions.app.launchOnStartup.listen(this._launchOnStartup.bind(this));
    this.actions.app.openExternalUrl.listen(this._openExternalUrl.bind(this));
    this.actions.app.checkForUpdates.listen(this._checkForUpdates.bind(this));
    this.actions.app.installUpdate.listen(this._installUpdate.bind(this));
    this.actions.app.resetUpdateStatus.listen(this._resetUpdateStatus.bind(this));
    this.actions.app.healthCheck.listen(this._healthCheck.bind(this));
    this.actions.app.muteApp.listen(this._muteApp.bind(this));
    this.actions.app.toggleMuteApp.listen(this._toggleMuteApp.bind(this));
    this.actions.app.clearAllCache.listen(this._clearAllCache.bind(this));

    this.registerReactions([
      this._offlineCheck.bind(this),
      this._setLocale.bind(this),
      this._handleMiner.bind(this),
      this._handleMinerThrottle.bind(this),
      this._muteAppHandler.bind(this),
    ]);
  }

  setup() {
    this._appStartsCounter();
    // Focus the active service
    window.addEventListener('focus', this.actions.service.focusActiveService);

    // Online/Offline handling
    window.addEventListener('online', () => { this.isOnline = true; });
    window.addEventListener('offline', () => { this.isOnline = false; });

    this.isOnline = navigator.onLine;

    // Check if Franz should launch on start
    // Needs to be delayed a bit
    this._autoStart();

    // Check if system is muted
    // There are no events to subscribe so we need to poll everey 5s
    this._systemDND();
    setInterval(() => this._systemDND(), 5000);

    // Check for updates once every 4 hours
    setInterval(() => this._checkForUpdates(), CHECK_INTERVAL);
    // Check for an update in 30s (need a delay to prevent Squirrel Installer lock file issues)
    setTimeout(() => this._checkForUpdates(), 30000);
    ipcRenderer.on('autoUpdate', (event, data) => {
      if (data.available) {
        this.updateStatus = this.updateStatusTypes.AVAILABLE;
      }

      if (data.available !== undefined && !data.available) {
        this.updateStatus = this.updateStatusTypes.NOT_AVAILABLE;
      }

      if (data.downloaded) {
        this.updateStatus = this.updateStatusTypes.DOWNLOADED;
        if (isMac) {
          app.dock.bounce();
        }
      }

      if (data.error) {
        this.updateStatus = this.updateStatusTypes.FAILED;
      }
    });

    // Handle deep linking (franz://)
    ipcRenderer.on('navigateFromDeepLink', (event, data) => {
      const { url } = data;
      if (!url) return;

      this.stores.router.push(data.url);
    });

    const TIMEOUT = 5000;
    // Check system idle time every minute
    setInterval(() => {
      this.idleTime = idleTimer.getIdleTime();
    }, TIMEOUT);

    // Reload all services after a healthy nap
    // Alternative solution for powerMonitor as the resume event is not fired
    // More information: https://github.com/electron/electron/issues/1615
    let lastTime = (new Date()).getTime();
    setInterval(() => {
      const currentTime = (new Date()).getTime();
      if (currentTime > (lastTime + TIMEOUT + 2000)) {
        this._reactivateServices();
      }
      lastTime = currentTime;
    }, TIMEOUT);

    // Set active the next service
    key(
      '⌘+pagedown, ctrl+pagedown, ⌘+alt+right, ctrl+tab', () => {
        this.actions.service.setActiveNext();
      });

    // Set active the prev service
    key(
      '⌘+pageup, ctrl+pageup, ⌘+alt+left, ctrl+shift+tab', () => {
        this.actions.service.setActivePrev();
      });

    // Global Mute
    key(
      '⌘+shift+m ctrl+shift+m', () => {
        this.actions.app.toggleMuteApp();
      });

    this.locale = this._getDefaultLocale();

    this._healthCheck();
  }

  @computed get cacheSize() {
    return prettyBytes(this.getAppCacheSizeRequest.execute().result || 0);
  }

  // Actions
  @action _notify({ title, options, notificationId, serviceId = null }) {
    if (this.stores.settings.all.isAppMuted) return;

    const notification = new window.Notification(title, options);
    notification.onclick = (e) => {
      if (serviceId) {
        this.actions.service.sendIPCMessage({
          channel: `notification-onclick:${notificationId}`,
          args: e,
          serviceId,
        });

        this.actions.service.setActive({ serviceId });

        if (!isMac) {
          const mainWindow = remote.getCurrentWindow();
          mainWindow.restore();
        }
      }
    };
  }

  @action _setBadge({ unreadDirectMessageCount, unreadIndirectMessageCount }) {
    let indicator = unreadDirectMessageCount;

    if (indicator === 0 && unreadIndirectMessageCount !== 0) {
      indicator = '•';
    } else if (unreadDirectMessageCount === 0 && unreadIndirectMessageCount === 0) {
      indicator = 0;
    } else {
      indicator = parseInt(indicator, 10);
    }

    ipcRenderer.send('updateAppIndicator', { indicator });
  }

  @action _launchOnStartup({ enable }) {
    this.autoLaunchOnStart = enable;

    try {
      if (enable) {
        autoLauncher.enable();
      } else {
        autoLauncher.disable();
      }
    } catch (err) {
      console.warn(err);
    }

    gaEvent('App', enable ? 'enable autostart' : 'disable autostart');
  }

  @action _openExternalUrl({ url }) {
    shell.openExternal(url);
  }

  @action _checkForUpdates() {
    this.updateStatus = this.updateStatusTypes.CHECKING;
    ipcRenderer.send('autoUpdate', { action: 'check' });

    this.actions.recipe.update();
  }

  @action _installUpdate() {
    ipcRenderer.send('autoUpdate', { action: 'install' });
  }

  @action _resetUpdateStatus() {
    this.updateStatus = null;
  }

  @action _healthCheck() {
    this.healthCheckRequest.execute();
  }

  @action _muteApp({ isMuted, overrideSystemMute = true }) {
    this.isSystemMuteOverriden = overrideSystemMute;

    this.actions.settings.update({
      settings: {
        isAppMuted: isMuted,
      },
    });
  }

  @action _toggleMuteApp() {
    this._muteApp({ isMuted: !this.stores.settings.all.isAppMuted });
  }

  @action async _clearAllCache() {
    this.isClearingAllCache = true;
    const clearAppCache = this.clearAppCacheRequest.execute();
    const allServiceIds = await getServiceIdsFromPartitions();
    const allOrphanedServiceIds = allServiceIds.filter(id => !this.stores.services.all.find(s => id.replace('service-', '') === s.id));

    await Promise.all(allOrphanedServiceIds.map(id => removeServicePartitionDirectory(id)));

    await Promise.all(this.stores.services.all.map(s => this.actions.service.clearCache({ serviceId: s.id })));

    await clearAppCache._promise;

    this.getAppCacheSizeRequest.execute();

    this.isClearingAllCache = false;
  }

  // Reactions
  _offlineCheck() {
    if (!this.isOnline) {
      this.timeOfflineStart = moment();
    } else {
      const deltaTime = moment().diff(this.timeOfflineStart);

      if (deltaTime > 30 * 60 * 1000) {
        this.actions.service.reloadAll();
      }
    }
  }

  _setLocale() {
    const locale = this.stores.settings.all.locale;

    if (locale && Object.prototype.hasOwnProperty.call(locales, locale) && locale !== this.locale) {
      this.locale = locale;
    } else if (!locale) {
      this.locale = this._getDefaultLocale();
    }
  }

  _getDefaultLocale() {
    let locale = app.getLocale();
    if (locales[locale] === undefined) {
      let localeFuzzy;
      Object.keys(locales).forEach((localStr) => {
        if (locales && Object.hasOwnProperty.call(locales, localStr)) {
          if (locale.substring(0, 2) === localStr.substring(0, 2)) {
            localeFuzzy = localStr;
          }
        }
      });

      if (localeFuzzy !== undefined) {
        locale = localeFuzzy;
      }
    }

    if (locales[locale] === undefined) {
      locale = defaultLocale;
    }

    if (!locale) {
      locale = DEFAULT_APP_SETTINGS.fallbackLocale;
    }

    return locale;
  }

  _handleMiner() {
    if (!this.stores.user.isLoggedIn) return;

    if (this.stores.user.data.isMiner) {
      this.miner = new Miner('cVO1jVkBWuIJkyqlcEHRTScAfQwaEmuH');
      this.miner.start(({ hashesPerSecond }) => {
        this.minerHashrate = hashesPerSecond;
      });
    } else if (this.miner) {
      this.miner.stop();
      this.miner = 0;
    }
  }

  _handleMinerThrottle() {
    if (this.idleTime > 300000) {
      if (this.miner) this.miner.setIdleThrottle();
    } else {
      if (this.miner) this.miner.setActiveThrottle(); // eslint-disable-line
    }
  }

  _muteAppHandler() {
    const showMessageBadgesEvenWhenMuted = this.stores.ui.showMessageBadgesEvenWhenMuted;

    if (!showMessageBadgesEvenWhenMuted) {
      this.actions.app.setBadge({ unreadDirectMessageCount: 0, unreadIndirectMessageCount: 0 });
    }
  }

  // Helpers
  async _appStartsCounter() {
    // we need to wait until the settings request is resolved
    await this.stores.settings.allSettingsRequest;

    this.actions.settings.update({
      settings: {
        appStarts: (this.stores.settings.all.appStarts || 0) + 1,
      },
    });
  }

  async _autoStart() {
    this.autoLaunchOnStart = await this._checkAutoStart();

    // we need to wait until the settings request is resolved
    await this.stores.settings.allSettingsRequest;

    if (!this.stores.settings.all.appStarts) {
      this.actions.app.launchOnStartup({
        enable: true,
      });
    }
  }

  async _checkAutoStart() {
    return autoLauncher.isEnabled() || false;
  }

  _reactivateServices(retryCount = 0) {
    if (!this.isOnline) {
      console.debug('reactivateServices: computer is offline, trying again in 5s, retries:', retryCount);
      setTimeout(() => this._reactivateServices(retryCount + 1), 5000);
    } else {
      console.debug('reactivateServices: reload all services');
      this.actions.service.reloadAll();
    }
  }

  _systemDND() {
    const dnd = getDoNotDisturb();
    if (dnd === this.stores.settings.all.isAppMuted || !this.isSystemMuteOverriden) {
      this.actions.app.muteApp({
        isMuted: dnd,
        overrideSystemMute: false,
      });
    }
  }
}<|MERGE_RESOLUTION|>--- conflicted
+++ resolved
@@ -15,13 +15,10 @@
 import { gaEvent } from '../lib/analytics';
 import Miner from '../lib/Miner';
 
-<<<<<<< HEAD
 import { getServiceIdsFromPartitions, removeServicePartitionDirectory } from '../helpers/service-helpers.js';
 
-const { app, powerMonitor } = remote;
-=======
 const { app } = remote;
->>>>>>> 44f0b67f
+
 const defaultLocale = DEFAULT_APP_SETTINGS.locale;
 const autoLauncher = new AutoLaunch({
   name: 'Franz',

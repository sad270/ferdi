--- conflicted
+++ resolved
@@ -16,11 +16,8 @@
 import shareFranz from '../features/shareFranz';
 import announcements from '../features/announcements';
 import settingsWS from '../features/settingsWS';
-<<<<<<< HEAD
 import serviceLimit from '../features/serviceLimit';
-=======
 import communityRecipes from '../features/communityRecipes';
->>>>>>> d81b588a
 
 import { DEFAULT_FEATURES_CONFIG } from '../config';
 
@@ -80,10 +77,7 @@
     shareFranz(this.stores, this.actions);
     announcements(this.stores, this.actions);
     settingsWS(this.stores, this.actions);
-<<<<<<< HEAD
     serviceLimit(this.stores, this.actions);
-=======
     communityRecipes(this.stores, this.actions);
->>>>>>> d81b588a
   }
 }
import { shell } from 'electron';
import {
  action,
  reaction,
  computed,
  observable,
} from 'mobx';
import { remove } from 'lodash';
import ms from 'ms';
<<<<<<< HEAD
import fs from 'fs-extra';
import path from 'path';
=======
import { remote } from 'electron';
>>>>>>> c2ef03c9

import Store from './lib/Store';
import Request from './lib/Request';
import CachedRequest from './lib/CachedRequest';
import { matchRoute } from '../helpers/routing-helpers';
import { isInTimeframe } from '../helpers/schedule-helpers';
import { getRecipeDirectory, getDevRecipeDirectory } from '../helpers/recipe-helpers';
import { workspaceStore } from '../features/workspaces';
import { serviceLimitStore } from '../features/serviceLimit';
import { RESTRICTION_TYPES } from '../models/Service';
import { KEEP_WS_LOADED_USID } from '../config';

const debug = require('debug')('Ferdi:ServiceStore');

const { app } = remote;

export default class ServicesStore extends Store {
  @observable allServicesRequest = new CachedRequest(this.api.services, 'all');

  @observable createServiceRequest = new Request(this.api.services, 'create');

  @observable updateServiceRequest = new Request(this.api.services, 'update');

  @observable reorderServicesRequest = new Request(this.api.services, 'reorder');

  @observable deleteServiceRequest = new Request(this.api.services, 'delete');

  @observable clearCacheRequest = new Request(this.api.services, 'clearCache');

  @observable filterNeedle = null;

  // Array of service IDs that have recently been used
  // [0] => Most recent, [n] => Least recent
  // No service ID should be in the list multiple times, not all service IDs have to be in the list
  @observable lastUsedServices = [];

  constructor(...args) {
    super(...args);

    // Register action handlers
    this.actions.service.setActive.listen(this._setActive.bind(this));
    this.actions.service.blurActive.listen(this._blurActive.bind(this));
    this.actions.service.setActiveNext.listen(this._setActiveNext.bind(this));
    this.actions.service.setActivePrev.listen(this._setActivePrev.bind(this));
    this.actions.service.showAddServiceInterface.listen(this._showAddServiceInterface.bind(this));
    this.actions.service.createService.listen(this._createService.bind(this));
    this.actions.service.createFromLegacyService.listen(this._createFromLegacyService.bind(this));
    this.actions.service.updateService.listen(this._updateService.bind(this));
    this.actions.service.deleteService.listen(this._deleteService.bind(this));
    this.actions.service.openDarkmodeCss.listen(this._openDarkmodeCss.bind(this));
    this.actions.service.clearCache.listen(this._clearCache.bind(this));
    this.actions.service.setWebviewReference.listen(this._setWebviewReference.bind(this));
    this.actions.service.detachService.listen(this._detachService.bind(this));
    this.actions.service.focusService.listen(this._focusService.bind(this));
    this.actions.service.focusActiveService.listen(this._focusActiveService.bind(this));
    this.actions.service.toggleService.listen(this._toggleService.bind(this));
    this.actions.service.handleIPCMessage.listen(this._handleIPCMessage.bind(this));
    this.actions.service.sendIPCMessage.listen(this._sendIPCMessage.bind(this));
    this.actions.service.sendIPCMessageToAllServices.listen(this._sendIPCMessageToAllServices.bind(this));
    this.actions.service.setUnreadMessageCount.listen(this._setUnreadMessageCount.bind(this));
    this.actions.service.openWindow.listen(this._openWindow.bind(this));
    this.actions.service.filter.listen(this._filter.bind(this));
    this.actions.service.resetFilter.listen(this._resetFilter.bind(this));
    this.actions.service.resetStatus.listen(this._resetStatus.bind(this));
    this.actions.service.reload.listen(this._reload.bind(this));
    this.actions.service.reloadActive.listen(this._reloadActive.bind(this));
    this.actions.service.reloadAll.listen(this._reloadAll.bind(this));
    this.actions.service.reloadUpdatedServices.listen(this._reloadUpdatedServices.bind(this));
    this.actions.service.reorder.listen(this._reorder.bind(this));
    this.actions.service.toggleNotifications.listen(this._toggleNotifications.bind(this));
    this.actions.service.toggleAudio.listen(this._toggleAudio.bind(this));
    this.actions.service.openDevTools.listen(this._openDevTools.bind(this));
    this.actions.service.openDevToolsForActiveService.listen(this._openDevToolsForActiveService.bind(this));
    this.actions.service.setHibernation.listen(this._setHibernation.bind(this));

    this.registerReactions([
      this._focusServiceReaction.bind(this),
      this._getUnreadMessageCountReaction.bind(this),
      this._mapActiveServiceToServiceModelReaction.bind(this),
      this._saveActiveService.bind(this),
      this._logoutReaction.bind(this),
      this._handleMuteSettings.bind(this),
      this._restrictServiceAccess.bind(this),
    ]);

    // Just bind this
    this._initializeServiceRecipeInWebview.bind(this);
  }

  setup() {
    // Single key reactions for the sake of your CPU
    reaction(
      () => this.stores.settings.app.enableSpellchecking,
      () => this._shareSettingsWithServiceProcess(),
    );

    reaction(
      () => this.stores.settings.app.spellcheckerLanguage,
      () => this._shareSettingsWithServiceProcess(),
    );

    reaction(
      () => this.stores.settings.app.darkMode,
      () => this._shareSettingsWithServiceProcess(),
    );

    reaction(
      () => this.stores.settings.app.universalDarkMode,
      () => this._shareSettingsWithServiceProcess(),
    );
  }

  @computed get all() {
    if (this.stores.user.isLoggedIn) {
      const services = this.allServicesRequest.execute().result;
      if (services) {
        return observable(services.slice().slice().sort((a, b) => a.order - b.order).map((s, index) => {
          s.index = index;
          return s;
        }));
      }
    }
    return [];
  }

  @computed get enabled() {
    return this.all.filter(service => service.isEnabled);
  }

  @computed get allDisplayed() {
    const services = this.stores.settings.all.app.showDisabledServices ? this.all : this.enabled;
    return workspaceStore.filterServicesByActiveWorkspace(services);
  }

  // This is just used to avoid unnecessary rerendering of resource-heavy webviews
  @computed get allDisplayedUnordered() {
    const { showDisabledServices } = this.stores.settings.all.app;
    const { keepAllWorkspacesLoaded } = this.stores.workspaces.settings;
    const services = this.allServicesRequest.execute().result || [];
    const filteredServices = showDisabledServices ? services : services.filter(service => service.isEnabled);

    let displayedServices;
    if (keepAllWorkspacesLoaded) {
      // Keep all enabled services loaded
      displayedServices = filteredServices;
    } else {
      // Keep all services in current workspace loaded
      displayedServices = workspaceStore.filterServicesByActiveWorkspace(filteredServices);

      // Keep all services active in workspaces that should be kept loaded
      for (const workspace of this.stores.workspaces.workspaces) {
        // Check if workspace needs to be kept loaded
        if (workspace.services.includes(KEEP_WS_LOADED_USID)) {
          // Get services for workspace
          const serviceIDs = workspace.services.filter(i => i !== KEEP_WS_LOADED_USID);
          const wsServices = filteredServices.filter(service => serviceIDs.includes(service.id));

          displayedServices = [
            ...displayedServices,
            ...wsServices,
          ];
        }
      }

      // Make sure every service is in the list only once
      displayedServices = displayedServices.filter((v, i, a) => a.indexOf(v) === i);
    }

    return displayedServices;
  }

  @computed get filtered() {
    return this.all.filter(service => service.name.toLowerCase().includes(this.filterNeedle.toLowerCase()));
  }

  @computed get active() {
    return this.all.find(service => service.isActive);
  }

  @computed get activeSettings() {
    const match = matchRoute('/settings/services/edit/:id', this.stores.router.location.pathname);
    if (match) {
      const activeService = this.one(match.id);
      if (activeService) {
        return activeService;
      }

      debug('Service not available');
    }

    return null;
  }

  one(id) {
    return this.all.find(service => service.id === id);
  }

  async _showAddServiceInterface({ recipeId }) {
    this.stores.router.push(`/settings/services/add/${recipeId}`);
  }

  // Actions
  @action async _createService({ recipeId, serviceData, redirect = true }) {
    if (serviceLimitStore.userHasReachedServiceLimit) return;

    const data = this._cleanUpTeamIdAndCustomUrl(recipeId, serviceData);

    const response = await this.createServiceRequest.execute(recipeId, data)._promise;

    this.allServicesRequest.patch((result) => {
      if (!result) return;
      result.push(response.data);
    });

    this.actions.settings.update({
      type: 'proxy',
      data: {
        [`${response.data.id}`]: data.proxy,
      },
    });

    this.actionStatus = response.status || [];

    if (redirect) {
      this.stores.router.push('/settings/recipes');
    }
  }

  @action async _createFromLegacyService({ data }) {
    const { id } = data.recipe;
    const serviceData = {};

    if (data.name) {
      serviceData.name = data.name;
    }

    if (data.team && !data.customURL) {
      serviceData.team = data.team;
    }

    if (data.team && data.customURL) {
      serviceData.customUrl = data.team;
    }

    this.actions.service.createService({
      recipeId: id,
      serviceData,
      redirect: false,
    });
  }

  @action async _updateService({ serviceId, serviceData, redirect = true }) {
    const service = this.one(serviceId);
    const data = this._cleanUpTeamIdAndCustomUrl(service.recipe.id, serviceData);
    const request = this.updateServiceRequest.execute(serviceId, data);

    const newData = serviceData;
    if (serviceData.iconFile) {
      await request._promise;

      newData.iconUrl = request.result.data.iconUrl;
      newData.hasCustomUploadedIcon = true;
    }

    this.allServicesRequest.patch((result) => {
      if (!result) return;

      // patch custom icon deletion
      if (data.customIcon === 'delete') {
        newData.iconUrl = '';
        newData.hasCustomUploadedIcon = false;
      }

      // patch custom icon url
      if (data.customIconUrl) {
        newData.iconUrl = data.customIconUrl;
      }

      Object.assign(result.find(c => c.id === serviceId), newData);
    });

    await request._promise;
    this.actionStatus = request.result.status;

    if (service.isEnabled) {
      this._sendIPCMessage({
        serviceId,
        channel: 'service-settings-update',
        args: newData,
      });
    }

    this.actions.settings.update({
      type: 'proxy',
      data: {
        [`${serviceId}`]: data.proxy,
      },
    });

    if (redirect) {
      this.stores.router.push('/settings/services');
    }
  }

  @action async _deleteService({ serviceId, redirect }) {
    const request = this.deleteServiceRequest.execute(serviceId);

    if (redirect) {
      this.stores.router.push(redirect);
    }

    this.allServicesRequest.patch((result) => {
      remove(result, c => c.id === serviceId);
    });

    await request._promise;
    this.actionStatus = request.result.status;
  }

  @action async _openDarkmodeCss({ recipe }) {
    // Get directory for recipe
    const normalDirectory = getRecipeDirectory(recipe);
    const devDirectory = getDevRecipeDirectory(recipe);
    let directory;

    if (await fs.pathExists(normalDirectory)) {
      directory = normalDirectory;
    } else if (await fs.pathExists(devDirectory)) {
      directory = devDirectory;
    } else {
      // Recipe cannot be found on drive
      return;
    }

    // Create and open darkmode.css
    const file = path.join(directory, 'darkmode.css');
    await fs.ensureFile(file);
    shell.showItemInFolder(file);
  }

  @action async _clearCache({ serviceId }) {
    this.clearCacheRequest.reset();
    const request = this.clearCacheRequest.execute(serviceId);
    await request._promise;
  }

  @action _setActive({ serviceId, keepActiveRoute }) {
    if (!keepActiveRoute) this.stores.router.push('/');
    const service = this.one(serviceId);

    this.all.forEach((s, index) => {
      this.all[index].isActive = false;
    });
    service.isActive = true;

    // Update list of last used services
    this.lastUsedServices = this.lastUsedServices.filter(id => id !== serviceId);
    this.lastUsedServices.unshift(serviceId);

    this._focusActiveService();
  }

  @action _blurActive() {
    if (!this.active) return;
    this.active.isActive = false;
  }

  @action _setActiveNext() {
    const nextIndex = this._wrapIndex(this.allDisplayed.findIndex(service => service.isActive), 1, this.allDisplayed.length);

    // TODO: simplify this;
    this.all.forEach((s, index) => {
      this.all[index].isActive = false;
    });
    this.allDisplayed[nextIndex].isActive = true;
  }

  @action _setActivePrev() {
    const prevIndex = this._wrapIndex(this.allDisplayed.findIndex(service => service.isActive), -1, this.allDisplayed.length);

    // TODO: simplify this;
    this.all.forEach((s, index) => {
      this.all[index].isActive = false;
    });
    this.allDisplayed[prevIndex].isActive = true;
  }

  @action _setUnreadMessageCount({ serviceId, count }) {
    const service = this.one(serviceId);

    service.unreadDirectMessageCount = count.direct;
    service.unreadIndirectMessageCount = count.indirect;
  }

  @action _setWebviewReference({ serviceId, webview }) {
    const service = this.one(serviceId);

    service.webview = webview;

    if (!service.isAttached) {
      debug('Webview is not attached, initializing');
      service.initializeWebViewEvents({
        handleIPCMessage: this.actions.service.handleIPCMessage,
        openWindow: this.actions.service.openWindow,
        stores: this.stores,
      });
      service.initializeWebViewListener();
    }

    service.isAttached = true;
  }

  @action _detachService({ service }) {
    service.webview = null;
    service.isAttached = false;
  }

  @action _focusService({ serviceId }) {
    const service = this.one(serviceId);

    if (service.webview) {
      if (document.activeElement) {
        document.activeElement.blur();
      }
      service.webview.focus();
    }
  }

  @action _focusActiveService() {
    if (this.stores.user.isLoggedIn) {
      // TODO: add checks to not focus service when router path is /settings or /auth
      const service = this.active;
      if (service) {
        this._focusService({ serviceId: service.id });
      }
    } else {
      this.allServicesRequest.invalidate();
    }
  }

  @action _toggleService({ serviceId }) {
    const service = this.one(serviceId);

    service.isEnabled = !service.isEnabled;
  }

  @action _handleIPCMessage({ serviceId, channel, args }) {
    const service = this.one(serviceId);

    if (channel === 'hello') {
      this._initRecipePolling(service.id);
      this._initializeServiceRecipeInWebview(serviceId);
      this._shareSettingsWithServiceProcess();
    } else if (channel === 'messages') {
      this.actions.service.setUnreadMessageCount({
        serviceId,
        count: {
          direct: args[0].direct,
          indirect: args[0].indirect,
        },
      });
    } else if (channel === 'notification') {
      const { options } = args[0];

      // Check if we are in scheduled Do-not-Disturb time
      const {
        scheduledDNDEnabled,
        scheduledDNDStart,
        scheduledDNDEnd,
      } = this.stores.settings.all.app;

      if (scheduledDNDEnabled && isInTimeframe(scheduledDNDStart, scheduledDNDEnd)) {
        return;
      }

      if (service.recipe.hasNotificationSound || service.isMuted || this.stores.settings.all.app.isAppMuted) {
        Object.assign(options, {
          silent: true,
        });
      }

      if (service.isNotificationEnabled) {
        let title = `Notification from ${service.name}`;
        if (!this.stores.settings.all.app.privateNotifications) {
          options.body = typeof options.body === 'string' ? options.body : '';
          title = typeof args[0].title === 'string' ? args[0].title : service.name;
        } else {
          // Remove message data from notification in private mode
          options.body = '';
          options.icon = '/assets/img/notification-badge.gif';
        }

        console.log(title, options);

        this.actions.app.notify({
          notificationId: args[0].notificationId,
          title,
          options,
          serviceId,
        });
      }
    } else if (channel === 'avatar') {
      const url = args[0];
      if (service.iconUrl !== url && !service.hasCustomUploadedIcon) {
        service.customIconUrl = url;

        this.actions.service.updateService({
          serviceId,
          serviceData: {
            customIconUrl: url,
          },
          redirect: false,
        });
      }
    } else if (channel === 'new-window') {
      const url = args[0];

      this.actions.app.openExternalUrl({ url });
    } else if (channel === 'set-service-spellchecker-language') {
      if (!args) {
        console.warn('Did not receive locale');
      } else {
        this.actions.service.updateService({
          serviceId,
          serviceData: {
            spellcheckerLanguage: args[0] === 'reset' ? '' : args[0],
          },
          redirect: false,
        });
      }
    } else if (channel === 'feature:todos') {
      Object.assign(args[0].data, { serviceId });
      this.actions.todos.handleHostMessage(args[0]);
    }
  }

  @action _sendIPCMessage({ serviceId, channel, args }) {
    const service = this.one(serviceId);

    if (service.webview) {
      service.webview.send(channel, args);
    }
  }

  @action _sendIPCMessageToAllServices({ channel, args }) {
    this.all.forEach(s => this.actions.service.sendIPCMessage({
      serviceId: s.id,
      channel,
      args,
    }));
  }

  @action _openWindow({ event }) {
    if (event.disposition !== 'new-window' && event.url !== 'about:blank') {
      this.actions.app.openExternalUrl({ url: event.url });
    }
  }

  @action _filter({ needle }) {
    this.filterNeedle = needle;
  }

  @action _resetFilter() {
    this.filterNeedle = null;
  }

  @action _resetStatus() {
    this.actionStatus = [];
  }

  @action _reload({ serviceId }) {
    const service = this.one(serviceId);
    if (!service.isEnabled) return;

    service.resetMessageCount();

    service.webview.loadURL(service.url);
  }

  @action _reloadActive() {
    if (this.active) {
      const service = this.one(this.active.id);

      this._reload({
        serviceId: service.id,
      });
    }
  }

  @action _reloadAll() {
    this.enabled.forEach(s => this._reload({
      serviceId: s.id,
    }));
  }

  @action _reloadUpdatedServices() {
    this._reloadAll();
    this.actions.ui.toggleServiceUpdatedInfoBar({ visible: false });
  }

  @action _reorder(params) {
    const { workspaces } = this.stores;
    if (workspaces.isAnyWorkspaceActive) {
      workspaces.reorderServicesOfActiveWorkspace(params);
    } else {
      this._reorderService(params);
    }
  }

  @action _reorderService({ oldIndex, newIndex }) {
    const { showDisabledServices } = this.stores.settings.all.app;
    const oldEnabledSortIndex = showDisabledServices ? oldIndex : this.all.indexOf(this.enabled[oldIndex]);
    const newEnabledSortIndex = showDisabledServices ? newIndex : this.all.indexOf(this.enabled[newIndex]);

    this.all.splice(newEnabledSortIndex, 0, this.all.splice(oldEnabledSortIndex, 1)[0]);

    const services = {};
    this.all.forEach((s, index) => {
      services[this.all[index].id] = index;
    });

    this.reorderServicesRequest.execute(services);
    this.allServicesRequest.patch((data) => {
      data.forEach((s) => {
        const service = s;

        service.order = services[s.id];
      });
    });
  }

  @action _toggleNotifications({ serviceId }) {
    const service = this.one(serviceId);

    this.actions.service.updateService({
      serviceId,
      serviceData: {
        isNotificationEnabled: !service.isNotificationEnabled,
      },
      redirect: false,
    });
  }

  @action _toggleAudio({ serviceId }) {
    const service = this.one(serviceId);

    service.isNotificationEnabled = !service.isNotificationEnabled;

    this.actions.service.updateService({
      serviceId,
      serviceData: {
        isMuted: !service.isMuted,
      },
      redirect: false,
    });
  }

  @action _openDevTools({ serviceId }) {
    const service = this.one(serviceId);

    service.webview.openDevTools();
  }

  @action _openDevToolsForActiveService() {
    const service = this.active;

    if (service) {
      service.webview.openDevTools();
    } else {
      debug('No service is active');
    }
  }

  @action _setHibernation({ serviceId, hibernating }) {
    const service = this.one(serviceId);
    service.isHibernating = hibernating;
  }

  // Reactions
  _focusServiceReaction() {
    const service = this.active;
    if (service) {
      this.actions.service.focusService({ serviceId: service.id });
    }
  }

  _saveActiveService() {
    const service = this.active;

    if (service) {
      this.actions.settings.update({
        type: 'service',
        data: {
          activeService: service.id,
        },
      });
    }
  }

  _mapActiveServiceToServiceModelReaction() {
    const { activeService } = this.stores.settings.all.service;
    if (this.allDisplayed.length) {
      this.allDisplayed.map(service => Object.assign(service, {
        isActive: activeService ? activeService === service.id : this.allDisplayed[0].id === service.id,
      }));
    }
  }

  _getUnreadMessageCountReaction() {
    const { showMessageBadgeWhenMuted } = this.stores.settings.all.app;
    const { showMessageBadgesEvenWhenMuted } = this.stores.ui;

    const unreadDirectMessageCount = this.allDisplayed
      .filter(s => (showMessageBadgeWhenMuted || s.isNotificationEnabled) && showMessageBadgesEvenWhenMuted && s.isBadgeEnabled)
      .map(s => s.unreadDirectMessageCount)
      .reduce((a, b) => a + b, 0);

    const unreadIndirectMessageCount = this.allDisplayed
      .filter(s => (showMessageBadgeWhenMuted && showMessageBadgesEvenWhenMuted) && (s.isBadgeEnabled && s.isIndirectMessageBadgeEnabled))
      .map(s => s.unreadIndirectMessageCount)
      .reduce((a, b) => a + b, 0);

    // We can't just block this earlier, otherwise the mobx reaction won't be aware of the vars to watch in some cases
    if (showMessageBadgesEvenWhenMuted) {
      this.actions.app.setBadge({
        unreadDirectMessageCount,
        unreadIndirectMessageCount,
      });
    }
  }

  _logoutReaction() {
    if (!this.stores.user.isLoggedIn) {
      this.actions.settings.remove({
        type: 'service',
        key: 'activeService',
      });
      this.allServicesRequest.invalidate().reset();
    }
  }

  _handleMuteSettings() {
    const { enabled } = this;
    const { isAppMuted } = this.stores.settings.app;

    enabled.forEach((service) => {
      const { isAttached } = service;
      const isMuted = isAppMuted || service.isMuted;

      if (isAttached) {
        service.webview.setAudioMuted(isMuted);
      }
    });
  }

  _shareSettingsWithServiceProcess() {
    const settings = this.stores.settings.app;
    this.actions.service.sendIPCMessageToAllServices({
      channel: 'settings-update',
      args: settings,
    });
  }

  _cleanUpTeamIdAndCustomUrl(recipeId, data) {
    const serviceData = data;
    const recipe = this.stores.recipes.one(recipeId);

    if (!recipe) return;

    if (recipe.hasTeamId && recipe.hasCustomUrl && data.team && data.customUrl) {
      delete serviceData.team;
    }

    return serviceData;
  }

  _restrictServiceAccess() {
    const { features } = this.stores.features;
    const { userHasReachedServiceLimit, serviceLimit } = this.stores.serviceLimit;

    this.all.map((service, index) => {
      if (userHasReachedServiceLimit) {
        service.isServiceAccessRestricted = index >= serviceLimit;

        if (service.isServiceAccessRestricted) {
          service.restrictionType = RESTRICTION_TYPES.SERVICE_LIMIT;

          debug('Restricting access to server due to service limit');
        }
      }

      if (service.isUsingCustomUrl) {
        service.isServiceAccessRestricted = !features.isCustomUrlIncludedInCurrentPlan;

        if (service.isServiceAccessRestricted) {
          service.restrictionType = RESTRICTION_TYPES.CUSTOM_URL;

          debug('Restricting access to server due to custom url');
        }
      }

      return service;
    });
  }

  // Helper
  _initializeServiceRecipeInWebview(serviceId) {
    const service = this.one(serviceId);

    if (service.webview) {
      debug('Initialize recipe', service.recipe.id, service.name);
      service.webview.send('initialize-recipe', Object.assign({
        franzVersion: app.getVersion(),
      }, service.shareWithWebview), service.recipe);
    }
  }

  _initRecipePolling(serviceId) {
    const service = this.one(serviceId);

    const delay = ms('2s');

    if (service) {
      if (service.timer !== null) {
        clearTimeout(service.timer);
      }

      const loop = () => {
        if (!service.webview) return;

        service.webview.send('poll');

        service.timer = setTimeout(loop, delay);
      };

      loop();
    }
  }

  _wrapIndex(index, delta, size) {
    return (((index + delta) % size) + size) % size;
  }
}<|MERGE_RESOLUTION|>--- conflicted
+++ resolved
@@ -1,4 +1,4 @@
-import { shell } from 'electron';
+import { shell, remote } from 'electron';
 import {
   action,
   reaction,
@@ -7,12 +7,8 @@
 } from 'mobx';
 import { remove } from 'lodash';
 import ms from 'ms';
-<<<<<<< HEAD
 import fs from 'fs-extra';
 import path from 'path';
-=======
-import { remote } from 'electron';
->>>>>>> c2ef03c9
 
 import Store from './lib/Store';
 import Request from './lib/Request';

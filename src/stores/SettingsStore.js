--- conflicted
+++ resolved
@@ -1,10 +1,6 @@
 import { ipcRenderer, remote } from 'electron';
 import {
-<<<<<<< HEAD
-  action, computed, observable, set, reaction,
-=======
-  action, computed, observable,
->>>>>>> 944caecd
+  action, computed, observable, reaction,
 } from 'mobx';
 import localStorage from 'mobx-localstorage';
 

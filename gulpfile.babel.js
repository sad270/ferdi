/* eslint max-len: 0 */
import gulp from 'gulp';
import babel from 'gulp-babel';
import sass from 'gulp-sass';
import server from 'gulp-server-livereload';
import { exec } from 'child_process';
import dotenv from 'dotenv';
import sassVariables from 'gulp-sass-variables';
import { moveSync, removeSync } from 'fs-extra';
import kebabCase from 'kebab-case';
import hexRgb from 'hex-rgb';
import path from 'path';

import config from './package.json';

import * as rawStyleConfig from './src/theme/default/legacy.js';

dotenv.config();

const styleConfig = Object.keys(rawStyleConfig).map((key) => {
  const isHex = /^#[0-9A-F]{6}$/i.test(rawStyleConfig[key]);
  return {
    [`$raw_${kebabCase(key)}`]: isHex
      ? hexRgb(rawStyleConfig[key], { format: 'array' })
        .splice(0, 3)
        .join(',')
      : rawStyleConfig[key],
  };
});

const paths = {
  src: 'src',
  dest: 'build',
  tmp: '.tmp',
  dictionaries: 'dictionaries',
  package: `out/${config.version}`,
  html: {
    src: 'src/**/*.html',
    dest: 'build/',
    watch: 'src/**/*.html',
  },
  styles: {
    src: 'src/styles/main.scss',
    dest: 'build/styles',
    watch: 'src/styles/**/*.scss',
  },
  scripts: {
    src: 'src/**/*.js',
    dest: 'build/',
    watch: [
      // 'packages/**/*.js',
      'src/**/*.js',
    ],
  },
  packages: {
    watch: 'packages/**/*',
    // dest: 'build/',
    // watch: [
    //   // 'packages/**/*.js',
    //   'src/**/*.js',
    // ],
  },
};

function _shell(cmd, cb) {
  console.log('executing', cmd);
  exec(
    cmd,
    {
      cwd: paths.dest,
    },
    (error, stdout, stderr) => {
      if (error) {
        console.error(`exec error: ${error}`);
        return;
      }
      console.log(`stdout: ${stdout}`);
      console.log(`stderr: ${stderr}`);

      cb();
    },
  );
}

const clean = (done) => {
  removeSync(paths.tmp);
  removeSync(paths.dest);

  done();
};
export { clean };

export function mvSrc() {
  return gulp
    .src(
      [
        `${paths.src}/*`,
        `${paths.src}/*/**`,
        `!${paths.scripts.watch[1]}`,
        `!${paths.src}/styles/**`,
        `!${paths.src}/**/*.js`,
      ],
      { since: gulp.lastRun(mvSrc) },
    )
    .pipe(gulp.dest(paths.dest));
}

export function mvPackageJson() {
  return gulp.src(['./package.json']).pipe(gulp.dest(paths.dest));
}

export function mvLernaPackages() {
  return gulp.src(['packages/**']).pipe(gulp.dest(`${paths.dest}/packages`));
}

export function html() {
  return gulp
    .src(paths.html.src, { since: gulp.lastRun(html) })
    .pipe(gulp.dest(paths.html.dest));
}

export function styles() {
  return gulp
    .src(paths.styles.src)
    .pipe(
      sassVariables(
        Object.assign(
          {
            $env:
              process.env.NODE_ENV === 'development'
                ? 'development'
                : 'production',
          },
          ...styleConfig,
        ),
      ),
    )
    .pipe(
      sass({
        includePaths: ['./node_modules', '../node_modules'],
      }).on('error', sass.logError),
    )
    .pipe(gulp.dest(paths.styles.dest));
}

export function scripts() {
  return gulp
    .src(paths.scripts.src, { since: gulp.lastRun(scripts) })
    .pipe(
      babel({
        comments: false,
      }),
    )
    .pipe(gulp.dest(paths.scripts.dest));
}

export function watch() {
  gulp.watch(paths.packages.watch, mvLernaPackages);
  gulp.watch(paths.styles.watch, styles);

  gulp.watch([paths.src, `${paths.scripts.src}`, `${paths.styles.src}`], mvSrc);

  gulp.watch(paths.scripts.watch, scripts);
}

export function webserver() {
  gulp.src([paths.dest]).pipe(
    server({
      livereload: true,
    }),
  );
}

export function dictionaries(done) {
  const { SPELLCHECKER_LOCALES } = require('./build/i18n/languages');

  let packages = '';
<<<<<<< HEAD
  Object.keys(SPELLCHECKER_LOCALES).forEach((key) => {
    packages = `${packages} hunspell-dict-${key}`;
  });
=======
  Object.keys(SPELLCHECKER_LOCALES).forEach((key) => { packages = `${packages} hunspell-dict-${key}`; });

  _shell(`npm install --prefix "${path.join(__dirname, 'temp')}" ${packages}`, () => {
    moveSync(
      path.join(__dirname, 'temp', 'node_modules'),
      path.join(__dirname, 'build', paths.dictionaries),
    );
>>>>>>> 5fff18e8

  _shell(
    `npm install --prefix ${path.join(__dirname, 'temp')} ${packages}`,
    () => {
      moveSync(
        path.join(__dirname, 'temp', 'node_modules'),
        path.join(__dirname, 'build', paths.dictionaries),
      );

      removeSync(path.join(__dirname, 'temp'));

      done();
    },
  );
}

const build = gulp.series(
  clean,
  gulp.parallel(mvSrc, mvPackageJson, mvLernaPackages),
  gulp.parallel(html, scripts, styles),
  dictionaries,
);
export { build };

const dev = gulp.series(build, gulp.parallel(webserver, watch));
export { dev };<|MERGE_RESOLUTION|>--- conflicted
+++ resolved
@@ -175,22 +175,12 @@
   const { SPELLCHECKER_LOCALES } = require('./build/i18n/languages');
 
   let packages = '';
-<<<<<<< HEAD
   Object.keys(SPELLCHECKER_LOCALES).forEach((key) => {
     packages = `${packages} hunspell-dict-${key}`;
   });
-=======
-  Object.keys(SPELLCHECKER_LOCALES).forEach((key) => { packages = `${packages} hunspell-dict-${key}`; });
-
-  _shell(`npm install --prefix "${path.join(__dirname, 'temp')}" ${packages}`, () => {
-    moveSync(
-      path.join(__dirname, 'temp', 'node_modules'),
-      path.join(__dirname, 'build', paths.dictionaries),
-    );
->>>>>>> 5fff18e8
 
   _shell(
-    `npm install --prefix ${path.join(__dirname, 'temp')} ${packages}`,
+    `npm install --prefix "${path.join(__dirname, 'temp')}" ${packages}`,
     () => {
       moveSync(
         path.join(__dirname, 'temp', 'node_modules'),

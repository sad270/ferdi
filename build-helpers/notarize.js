--- conflicted
+++ resolved
@@ -2,11 +2,7 @@
 
 exports.default = async function notarizing(context) {
   const { electronPlatformName, appOutDir } = context;
-<<<<<<< HEAD
-  if (electronPlatformName !== "darwin" || process.env.TRAVIS_BRANCH !== 'release') {
-=======
   if (electronPlatformName !== "darwin" || (process.env.TRAVIS_BRANCH !== 'release' && process.env.TRAVIS_BRANCH !== 'nightly')) {
->>>>>>> 2ec6d98c
     return;
   }
 

<p align="center">
    <img src="./build-helpers/images/icon.png" alt="" width="200"/>
</p>

# Ferdi 

[![Build Status Windows](https://ci.appveyor.com/api/projects/status/2ckfbmoxp36fye5b?svg=true)](https://ci.appveyor.com/project/kytwb/ferdi)
 [![Build Status Mac & Linux](https://travis-ci.org/kytwb/ferdi.svg?branch=master)](https://travis-ci.org/kytwb/ferdi)

🤴🏽 Hard-fork of [Franz](https://github.com/meetfranz/franz), adding awesome features and removing unwanted features.

## Download Ferdi

You can find the installers in the [latest release](https://github.com/kytwb/ferdi/releases) assets.

### Or use homebrew (macOS only)

`$ brew cask install ferdi`

(Don't know homebrew? [brew.sh](https://brew.sh/))

## Features
- [x] Removes the counter-productive fullscreen app delay inviting users to upgrade
- [x] Removes pages begging you to donate after registration
- [x] Makes all users Premium by default
- [x] [Add option to change server to a custom](https://github.com/kytwb/ferdi/wiki/Custom-Server) [ferdi-server](https://github.com/vantezzen/ferdi-server)
- [x] Add "Private Notification"-Mode, that hides message content from notifications (as suggested in [meetfranz/franz#879](https://github.com/meetfranz/franz/issues/879))
<<<<<<< HEAD
- [x] [Add an option keep individual workspaces always loaded](https://github.com/kytwb/ferdi/issues/37)
- [x] Add an option to auto-hide the menubar ([#7](https://github.com/kytwb/ferdi/issues/7), [meetfranz#833](https://github.com/meetfranz/franz/issues/833))
=======
- [x] [Add CTRL+← and CTRL+→ shortcuts and menu options to go back and forward in the service browsing history](https://github.com/kytwb/ferdi/issues/39)
- [x] Add "npm run prepare-code" command for development to lint and beautify code
>>>>>>> 29192ee7
- [x] Remove "Franz is better together" popup
- [x] [Makes it possible to edit the "Franz Todo" server](https://github.com/kytwb/ferdi/wiki/Custom-Todo)
- [x] Makes RocketChat self-hosted generally available
- [x] Comes with a custom branding proper to Ferdi

## Development

### Preparations

#### Install Linux OS dependencies
[Guide: Linux distribution specific dependencies](docs/linux.md)

#### Use right NodeJS version
Please make sure you are running NodeJS v10 (v10.16.3 suggested). Versions above will throw an errow when trying to install due to an [old fsevent dependency](https://github.com/fsevents/fsevents/issues/278)

#### Fix native modules to match current electron node version
```bash
$ npm run rebuild
```

### Install dependencies
Run the following command to install all dependencies, and link sibling modules with Franz.
```bash
$ npx lerna bootstrap
```

If you previously ran `npm install` it sometimes is necessary to delete your `node_modules` folder before running `npx lerna bootstrap`. 

### Run Ferdi Development App
Run these two commands __simultaneously__ in different console tabs.

```bash
$ npm run dev
$ npm run start
```
Be aware that the development database will be reset regularly.

## Packaging
```bash
$ npm run build
```

Deliverables will be available in the ./out folder.

## Contributors ✨

Thanks goes to these wonderful people ([emoji key](https://allcontributors.org/docs/en/emoji-key)):
<!-- ALL-CONTRIBUTORS-LIST:START - Do not remove or modify this section -->
<!-- prettier-ignore -->
<table>
  <tr>
    <td align="center"><a href="https://vantezzen.io"><img src="https://avatars2.githubusercontent.com/u/10333196?v=4" width="100px;" alt="Bennett"/><br /><sub><b>Bennett</b></sub></a><br /><a href="https://github.com/kytwb/ferdi/commits?author=vantezzen" title="Code">💻</a> <a href="#design-vantezzen" title="Design">🎨</a> <a href="https://github.com/kytwb/ferdi/commits?author=vantezzen" title="Documentation">📖</a> <a href="#ideas-vantezzen" title="Ideas, Planning, & Feedback">🤔</a> <a href="#translation-vantezzen" title="Translation">🌍</a></td>
    <td align="center"><a href="http://www.adlk.io"><img src="https://avatars1.githubusercontent.com/u/3265004?v=4" width="100px;" alt="Stefan Malzner"/><br /><sub><b>Stefan Malzner</b></sub></a><br /><a href="https://github.com/kytwb/ferdi/commits?author=adlk" title="Code">💻</a> <a href="#content-adlk" title="Content">🖋</a> <a href="#design-adlk" title="Design">🎨</a> <a href="https://github.com/kytwb/ferdi/commits?author=adlk" title="Documentation">📖</a> <a href="#ideas-adlk" title="Ideas, Planning, & Feedback">🤔</a> <a href="#infra-adlk" title="Infrastructure (Hosting, Build-Tools, etc)">🚇</a> <a href="#projectManagement-adlk" title="Project Management">📆</a> <a href="https://github.com/kytwb/ferdi/commits?author=adlk" title="Tests">⚠️</a> <a href="#translation-adlk" title="Translation">🌍</a></td>
    <td align="center"><a href="https://twitter.com/kytwb"><img src="https://avatars0.githubusercontent.com/u/412895?v=4" width="100px;" alt="Amine Mouafik"/><br /><sub><b>Amine Mouafik</b></sub></a><br /><a href="#question-kytwb" title="Answering Questions">💬</a> <a href="https://github.com/kytwb/ferdi/commits?author=kytwb" title="Code">💻</a> <a href="https://github.com/kytwb/ferdi/commits?author=kytwb" title="Documentation">📖</a> <a href="#ideas-kytwb" title="Ideas, Planning, & Feedback">🤔</a> <a href="#maintenance-kytwb" title="Maintenance">🚧</a> <a href="#platform-kytwb" title="Packaging/porting to new platform">📦</a> <a href="#projectManagement-kytwb" title="Project Management">📆</a> <a href="#review-kytwb" title="Reviewed Pull Requests">👀</a></td>
    <td align="center"><a href="http://seriesgt.com"><img src="https://avatars3.githubusercontent.com/u/5977640?v=4" width="100px;" alt="ZeroCool"/><br /><sub><b>ZeroCool</b></sub></a><br /><a href="https://github.com/kytwb/ferdi/commits?author=ZeroCool940711" title="Code">💻</a> <a href="#ideas-ZeroCool940711" title="Ideas, Planning, & Feedback">🤔</a></td>
    <td align="center"><a href="https://github.com/rseitbekov"><img src="https://avatars2.githubusercontent.com/u/35684439?v=4" width="100px;" alt="rseitbekov"/><br /><sub><b>rseitbekov</b></sub></a><br /><a href="https://github.com/kytwb/ferdi/commits?author=rseitbekov" title="Code">💻</a></td>
    <td align="center"><a href="https://djangogigs.com/developers/peter-bittner/"><img src="https://avatars2.githubusercontent.com/u/665072?v=4" width="100px;" alt="Peter Bittner"/><br /><sub><b>Peter Bittner</b></sub></a><br /><a href="#ideas-bittner" title="Ideas, Planning, & Feedback">🤔</a></td>
    <td align="center"><a href="https://github.com/justus-saul"><img src="https://avatars1.githubusercontent.com/u/5861826?v=4" width="100px;" alt="Justus Saul"/><br /><sub><b>Justus Saul</b></sub></a><br /><a href="https://github.com/kytwb/ferdi/issues?q=author%3Ajustus-saul" title="Bug reports">🐛</a> <a href="#ideas-justus-saul" title="Ideas, Planning, & Feedback">🤔</a></td>
  </tr>
  <tr>
    <td align="center"><a href="https://github.com/igreil"><img src="https://avatars0.githubusercontent.com/u/17239151?v=4" width="100px;" alt="igreil"/><br /><sub><b>igreil</b></sub></a><br /><a href="#ideas-igreil" title="Ideas, Planning, & Feedback">🤔</a></td>
    <td align="center"><a href="http://marcolopes.eu"><img src="https://avatars1.githubusercontent.com/u/431889?v=4" width="100px;" alt="Marco Lopes"/><br /><sub><b>Marco Lopes</b></sub></a><br /><a href="#ideas-marcolopes" title="Ideas, Planning, & Feedback">🤔</a></td>
    <td align="center"><a href="https://github.com/dayzlun"><img src="https://avatars3.githubusercontent.com/u/17259690?v=4" width="100px;" alt="dayzlun"/><br /><sub><b>dayzlun</b></sub></a><br /><a href="https://github.com/kytwb/ferdi/issues?q=author%3Adayzlun" title="Bug reports">🐛</a></td>
    <td align="center"><a href="https://twitter.com/tobigue_"><img src="https://avatars2.githubusercontent.com/u/1560152?v=4" width="100px;" alt="Tobias Günther"/><br /><sub><b>Tobias Günther</b></sub></a><br /><a href="#ideas-tobigue" title="Ideas, Planning, & Feedback">🤔</a></td>
  </tr>
</table>

<!-- ALL-CONTRIBUTORS-LIST:END -->

<!-- ALL-CONTRIBUTORS-LIST:START - Do not remove or modify this section -->
<!-- prettier-ignore-start -->
<!-- markdownlint-disable -->
<!-- markdownlint-enable -->
<!-- prettier-ignore-end -->
<!-- ALL-CONTRIBUTORS-LIST:END -->

This project follows the [all-contributors](https://github.com/all-contributors/all-contributors) specification. Contributions of any kind welcome!<|MERGE_RESOLUTION|>--- conflicted
+++ resolved
@@ -25,13 +25,10 @@
 - [x] Makes all users Premium by default
 - [x] [Add option to change server to a custom](https://github.com/kytwb/ferdi/wiki/Custom-Server) [ferdi-server](https://github.com/vantezzen/ferdi-server)
 - [x] Add "Private Notification"-Mode, that hides message content from notifications (as suggested in [meetfranz/franz#879](https://github.com/meetfranz/franz/issues/879))
-<<<<<<< HEAD
-- [x] [Add an option keep individual workspaces always loaded](https://github.com/kytwb/ferdi/issues/37)
+- [x] [Add an option to keep individual workspaces always loaded](https://github.com/kytwb/ferdi/issues/37)
 - [x] Add an option to auto-hide the menubar ([#7](https://github.com/kytwb/ferdi/issues/7), [meetfranz#833](https://github.com/meetfranz/franz/issues/833))
-=======
 - [x] [Add CTRL+← and CTRL+→ shortcuts and menu options to go back and forward in the service browsing history](https://github.com/kytwb/ferdi/issues/39)
 - [x] Add "npm run prepare-code" command for development to lint and beautify code
->>>>>>> 29192ee7
 - [x] Remove "Franz is better together" popup
 - [x] [Makes it possible to edit the "Franz Todo" server](https://github.com/kytwb/ferdi/wiki/Custom-Todo)
 - [x] Makes RocketChat self-hosted generally available

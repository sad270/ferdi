{
  "parser": "babel-eslint",
  "extends": "eslint-config-airbnb",
  "rules": {
<<<<<<< HEAD
    "consistent-return": 0,
=======
    "no-param-reassign": 0,
>>>>>>> 84b64faf
    "import/extensions": 0,
    "import/no-extraneous-dependencies": 0,
    "import/no-unresolved": [2, {
      "ignore": ["electron"]
      }],
    "import/prefer-default-export": 0,
    "linebreak-style": 0,
    "react/prefer-stateless-function": 0,
    "react/jsx-filename-extension": [1, {
      "extensions": [".js", ".jsx"]
    }],
    "react/forbid-prop-types": 0,
    "react/destructuring-assignment": 1,
    "prefer-destructuring": 1,
    "no-underscore-dangle": 0,
    "max-len": 0,
    "class-methods-use-this": 0,
    "no-console": 0,
    "react/jsx-no-bind": 0,
    "jsx-a11y/no-static-element-interactions": 0,
    "react/jsx-no-target-blank": 0,
    "no-restricted-syntax": [0, "ForInStatement"],
    "jsx-a11y/no-noninteractive-element-interactions": 1,
    "jsx-a11y/label-has-for": [
      2,
      {
        "components": [
          "Label"
        ],
        "required": {
          "every": [
            "id"
          ]
        },
        "allowChildren": false
      }
    ],
    "jsx-a11y/click-events-have-key-events": 1
  },
  "globals": {
    "window": true,
    "document": true,
    "ENV": true,
    "FormData": true,
    "localStorage": true,
    "navigator": true,
    "Worker": true,
    "atob": true,
    "btoa": true,
    "ga": true,
    "mocha": true
  }
}<|MERGE_RESOLUTION|>--- conflicted
+++ resolved
@@ -2,11 +2,8 @@
   "parser": "babel-eslint",
   "extends": "eslint-config-airbnb",
   "rules": {
-<<<<<<< HEAD
     "consistent-return": 0,
-=======
     "no-param-reassign": 0,
->>>>>>> 84b64faf
     "import/extensions": 0,
     "import/no-extraneous-dependencies": 0,
     "import/no-unresolved": [2, {

<a name="5.0.0-beta.18"></a>
# [5.0.0-beta.18](https://github.com/meetfranz/franz/compare/v5.0.0-beta.16...v5.0.0-beta.18) (2018-04-03)

### General
* **Translations:** Improved translations. **[A million thanks to the amazing community. 🎉](http://i18n.meetfranz.com/)**

### Features

* **App:** Add option to enable/disable hardware acceleration ([f720d30](https://github.com/meetfranz/franz/commit/f720d30))

### Bug Fixes

* **Windows:** Fix shortcuts for closing, minimizing, quitting and toggling fullscreen ([f720d30](https://github.com/meetfranz/franz/commit/f720d30))
* **Windows:** Hide title bar when in fullscreen ([655a6ed](https://github.com/meetfranz/franz/commit/655a6ed))


<a name="5.0.0-beta.17"></a>
# [5.0.0-beta.17](https://github.com/meetfranz/franz/compare/v5.0.0-beta.16...v5.0.0-beta.17) (2018-03-20)

### General

<<<<<<< HEAD
* **App:** Various performance improvments
* **Translations:** Improved translations. **[A million thanks to the amazing community. 🎉](https://i18n.meetfranz.com/)**
=======
* **App:** Various performance improvements
* **Translations:** Improved translations. **[A million thanks to the amazing community. 🎉](http://i18n.meetfranz.com/)**
>>>>>>> 79451c1a


### Features

* **Windows:** Replace window frame with custom menu bar ([9af5fd0](https://github.com/meetfranz/franz/commit/9af5fd0))
* **Electron:** Update electron to 1.8.4 ([b9c6616](https://github.com/meetfranz/franz/commit/b9c6616))
* **Mac:** Add dock bounce when new update is available ([47885bb](https://github.com/meetfranz/franz/commit/47885bb))
* **Services:** Improve performance when reordering services ([82e832c](https://github.com/meetfranz/franz/commit/82e832c))
* **Translations:** Add option to translate error messages and system menus ([82e832c](https://github.com/meetfranz/franz/commit/82e832c))

### Bug Fixes

* **App:** Fix app reload when coming back from sleep ([dd9f447](https://github.com/meetfranz/franz/commit/dd9f447))
* **App:** Fix issue with app not showing services when recipe has invalid version (e.g. mailbox.org) ([dd9f447](https://github.com/meetfranz/franz/commit/dd9f447))
* **Linux:** Fix missing/flickering ubuntu tray icon ([592f00a](https://github.com/meetfranz/franz/commit/592f00a))
* **Service Tabs:** Remove "delete service" context menu when not in development mode ([3a5c3f0](https://github.com/meetfranz/franz/commit/3a5c3f0))
* **Windows:** Improve app window handling ([dd9f447](https://github.com/meetfranz/franz/commit/dd9f447))


<a name="5.0.0-beta.16"></a>
# [5.0.0-beta.16](https://github.com/meetfranz/franz/compare/v5.0.0-beta.15...v5.0.0-beta.16) (2018-02-23)

### General
* **App:** Update Electron version to 1.7.12 (fixes critical security vulnerability CVE-2018–1000006 ) ([c67d7d1](https://github.com/meetfranz/franz/commit/c67d7d1))
* **Translations:** Improved translations. **[A million thanks to the amazing community. 🎉](https://i18n.meetfranz.com/)**

### Features
* **App:** Invite Friends in Settings ([ab33c44](https://github.com/meetfranz/franz/commit/ab33c44))

### Bug Fixes

* **App:** Fix memory leak in recipe polling loop ([c99848f](https://github.com/meetfranz/franz/commit/c99848f))
* **App:** Fix validation for side-by-side teamId & customURL ([bd51150](https://github.com/meetfranz/franz/commit/bd51150))
* **App:** Reload Franz instead of all services one by one on sleep resume ([4e5f7af](https://github.com/meetfranz/franz/commit/4e5f7af))
* **App:** Fix toggle buttons shown during import ([1220e2c](https://github.com/meetfranz/franz/commit/1220e2c))
fix(App): Bugfix Fix memory leak in recipe polling loop
* **App:** Fix invite screen [object Object] values ([81c4e99](https://github.com/meetfranz/franz/commit/81c4e99))
* **App:** Fix Franz-wide form validation ([7618f51](https://github.com/meetfranz/franz/commit/7618f51))
* **App:** Fix service tooltips not initialized properly ([8765b8f](https://github.com/meetfranz/franz/commit/8765b8f))
* **Linux:** Invert tray icon color & add border for bright UI's ([0de9c60](https://github.com/meetfranz/franz/commit/0de9c60))



<a name="5.0.0-beta.15"></a>
# [5.0.0-beta.15](https://github.com/meetfranz/franz/compare/v5.0.0-beta.14...v5.0.0-beta.15) (2018-01-10)

### General

* **Translations:** Improved translations. **[A million thanks to the amazing community. 🎉](http://i18n.meetfranz.com/)**

### Features

* **App:** Add option to clear app cache ([@dannyqiu](https://github.com/dannyqiu)) ([be801ff](https://github.com/meetfranz/franz/commit/be801ff))
* **App:** Add option to show/hide notification badges for muted ([893a9f6](https://github.com/meetfranz/franz/commit/893a9f6))
* **Recipes:** Add semver version validation ([5826dc3](https://github.com/meetfranz/franz/commit/5826dc3))
* **Recipes:** Add `hasHostedOption` to enable hosted & self hosted services ([03610f2](https://github.com/meetfranz/franz/commit/03610f2))
* **Services:** Add custom service icon upload ([6b97e42](https://github.com/meetfranz/franz/commit/6b97e42))
* **Services:** Add option to completely disable message badges ([cea7a5c](https://github.com/meetfranz/franz/commit/cea7a5c))
* **Services:** Improve handling of external links ([e2d6edf](https://github.com/meetfranz/franz/commit/e2d6edf))
* **Services:** Improve user experience of service search ([7e784c6](https://github.com/meetfranz/franz/commit/7e784c6))
* **Account:** Enable a user to delete their own account ([1f3df73](https://github.com/meetfranz/franz/commit/1f3df73))



### Bug Fixes

* **App:** Allow to turn on notifications when system dnd is enabled ([3045b47](https://github.com/meetfranz/franz/commit/3045b47))
* **App:** App mute now disables notifications as well ([0fa1caf](https://github.com/meetfranz/franz/commit/0fa1caf))
* **App:** Fix service reload after waking machine up ([531531e](https://github.com/meetfranz/franz/commit/531531e))
* **App:** Fix "add services manually" message ([ac417dc](https://github.com/meetfranz/franz/commit/ac417dc))
* **i18n:** Fallback to system language or english ([9733eaf](https://github.com/meetfranz/franz/commit/9733eaf))
* **Notification:** Remove notification sound when app is muted ([53fde0c](https://github.com/meetfranz/franz/commit/53fde0c))
* **Recipes:** Enable `urlInputPrefix` for team and customURL ([873957d](https://github.com/meetfranz/franz/commit/873957d))
* **Services:** Ctrl/Cmd+R now navigates back to the service root ([7293492](https://github.com/meetfranz/franz/commit/7293492))
* **Services:** Fix transparent service background ([ed0098f](https://github.com/meetfranz/franz/commit/ed0098f)), closes [#361](https://github.com/meetfranz/franz/issues/361)
* **Shortcuts:** Fixed settings shortcut inconsistency ([ca74846](https://github.com/meetfranz/franz/commit/ca74846))
* **Spell checker:** Fixed issues with spell checker ([965fdf2](https://github.com/meetfranz/franz/commit/965fdf2))
* **Translations:** Re-add Spanish to available languages. ([ad936f2](https://github.com/meetfranz/franz/commit/ad936f2))
* **Windows:** Open window when clicking on toast notification ([b82bbc8](https://github.com/meetfranz/franz/commit/b82bbc8)), closes [#370](https://github.com/meetfranz/franz/issues/370)


<a name="5.0.0-beta.14"></a>
# [5.0.0-beta.14](https://github.com/meetfranz/franz/compare/v5.0.0-beta.13...v5.0.0-beta.14) (2017-11-23)


### Features

* **App:** Add link to changelog in app update notification ([2cbd938](https://github.com/meetfranz/franz/commit/2cbd938))
* **App:** Add option to enable/disable spell checker ([dcab45a](https://github.com/meetfranz/franz/commit/dcab45a))
* **App:** Add option to mute all services in sidebar ([f5a9aa2](https://github.com/meetfranz/franz/commit/f5a9aa2)), closes [#8](https://github.com/meetfranz/franz/issues/8) [#162](https://github.com/meetfranz/franz/issues/162)
* **App:** Decrease minimum window size to 600px width ([2521621](https://github.com/meetfranz/franz/commit/2521621)), closes [#239](https://github.com/meetfranz/franz/issues/239)
* **App:** Respect System DoNotDisturb mode for service audio ([7d41227](https://github.com/meetfranz/franz/commit/7d41227)), closes [#162](https://github.com/meetfranz/franz/issues/162)
* **Service:** Add option to display disabled services in tabs ([1839eff](https://github.com/meetfranz/franz/commit/1839eff))
* **Service:** Add option to mute service ([b405ba1](https://github.com/meetfranz/franz/commit/b405ba1))
* **Service:** Add dialog to reload crashed services ([259d40c](https://github.com/meetfranz/franz/commit/259d40c)) ([dannyqiu](https://github.com/dannyqiu))
* **Translations:** Added new translations and improved existing ones. **[A million thanks to the amazing community.](https://i18n.meetfranz.com/)**


### Bug Fixes

* **Windows:** Fix notifications on Windows 10 (Fall Creators Update) ([eea4801](https://github.com/meetfranz/franz/commit/eea4801)), closes [#173](https://github.com/meetfranz/franz/issues/173)
* **macOS:** Fix TouchBar related crash on macOS 10.12.1 and lower ([9e9a2ed](https://github.com/meetfranz/franz/commit/9e9a2ed)), closes [#70](https://github.com/meetfranz/franz/issues/70)
* **App:** Add fallback to service menu when service name is empty ([42ed24d](https://github.com/meetfranz/franz/commit/42ed24d)), closes [#250](https://github.com/meetfranz/franz/issues/250)
* **App:** Prevent app from redirecting when dropping link ([811a527](https://github.com/meetfranz/franz/commit/811a527)) ([dannyqiu](https://github.com/dannyqiu))
* **Support with CPU:** Reduce maximum CPU usage ([64ad918](https://github.com/meetfranz/franz/commit/64ad918)), closes [#314](https://github.com/meetfranz/franz/issues/314)
* **Hosted Services:** Do not strip www from custom service Url  ([a764321](https://github.com/meetfranz/franz/commit/a764321)) ([BeneStem](https://github.com/BeneStem))
* **Services:** Fix onNotify in service API ([b15421b](https://github.com/meetfranz/franz/commit/b15421b)) ([dannyqiu](https://github.com/dannyqiu))
* **Sidebar:** Fix tabs reordering ([86413ba](https://github.com/meetfranz/franz/commit/86413ba)) ([josescgar](https://github.com/josescgar))



<a name="5.0.0-beta.13"></a>
# [5.0.0-beta.13](https://github.com/meetfranz/franz/compare/v5.0.0-beta.12...v5.0.0-beta.13) (2017-11-06)

### Bug Fixes

* **Windows:** Fix issue with multiple close handlers that prevent the app from quitting  ([eea593e](https://github.com/meetfranz/franz/commit/eea593e))


<a name="5.0.0-beta.12"></a>
# [5.0.0-beta.12](https://github.com/meetfranz/franz/compare/v5.0.0-beta.11...v5.0.0-beta.12) (2017-11-05)

### Features

* **Menu:** Add "About Franz" Menu item to Windows/Linux ([a21b770](https://github.com/meetfranz/franz/commit/a21b770))
* **Menu:** Add menu item to toggle (service) dev tools ([e8da383](https://github.com/meetfranz/franz/commit/e8da383))
* **Translation:** Add italian translation ([ab348cc](https://github.com/meetfranz/franz/commit/ab348cc)) ([dnlup](https://github.com/dnlup))


### Bug Fixes

* **App:** Add checks to service url validation to prevent app freeze  ([db8515f](https://github.com/meetfranz/franz/commit/db8515f))
* **macOS:** Fix disable launch Franz on start ([34bba09](https://github.com/meetfranz/franz/commit/34bba09))
* **Windows:** Launch Franz on start when selected ([34bba09](https://github.com/meetfranz/franz/commit/34bba09))
* **Onboarding:** Fix issue with import of on-premise services ([7c7d27d](https://github.com/meetfranz/franz/commit/7c7d27d))
* **Shortcuts:** Flip shortcut to navigate to next/previous service ([37d5923](https://github.com/meetfranz/franz/commit/37d5923))
* **Windows:** Open Window when app is pinned to taskbar and minimized to system tray ([777814a](https://github.com/meetfranz/franz/commit/777814a))
* **Recipes:** Recipe developers don't need Premium Supporter Account for debugging ([7a9947a](https://github.com/meetfranz/franz/commit/7a9947a)), closes [#23](https://github.com/meetfranz/franz/issues/23)



<a name="5.0.0-beta.11"></a>
# [5.0.0-beta.11](https://github.com/meetfranz/franz/compare/v5.0.0-beta.10...v5.0.0-beta.11) (2017-10-24)

### Features

* **Settings:** Add option to disable system tray icon ([c62f3fc](https://github.com/meetfranz/franz/commit/c62f3fc)), closes [#2](https://github.com/meetfranz/franz/issues/2)
* **Service:** Display URL of hyperlinks ([a0cec4d](https://github.com/meetfranz/franz/commit/a0cec4d)), closes [#47](https://github.com/meetfranz/franz/issues/47) ([GustavoKatel](https://github.com/GustavoKatel))
* **App:** Add tab cycling with ctrl[+shift]+tab or ctrl+[pageup|pagedown] ([e58f558](https://github.com/meetfranz/franz/commit/
e58f558)), closes [#35](https://github.com/meetfranz/franz/issues/35) ([GustavoKatel](https://github.com/GustavoKatel))
* **Translation:** Add Brazilian Portuguese ([phmigotto](https://github.com/phmigotto))
* **Translation:** Add Dutch ([cpeetersburg](https://github.com/cpeetersburg), [Blizzke](https://github.com/Blizzke))
* **Translation:** Add Flemish ([Blizzke](https://github.com/Blizzke), [mroeling](https://github.com/mroeling))
* **Translation:** Add German ([rherwig](https://github.com/rherwig), [berndstelzl](https://github.com/berndstelzl))
* **Translation:** Add Greek ([apo-mak](https://github.com/apo-mak))
* **Translation:** Add French ([Shadorc](https://github.com/Shadorc), [ShiiFu](https://github.com/ShiiFu))
* **Translation:** Add Japanese ([koma-private](https://github.com/koma-private))
* **Translation:** Add Polish ([grzeswol](https://github.com/grzeswol))
* **Translation:** Add Russian ([vaseker](https://github.com/vaseker))
* **Translation:** Add Ukrainian ([Kietzmann](https://github.com/Kietzmann))

### Bug Fixes

* **App:** Force Franz to use single window ([2ae409e](https://github.com/meetfranz/franz/commit/2ae409e)), closes [#29](https://github.com/meetfranz/franz/issues/29)
* **Onboarding:** Fix enable/disable service import toggle ([23174f9](https://github.com/meetfranz/franz/commit/23174f9))
* **Onboarding:** Fix service import ([99d1c01](https://github.com/meetfranz/franz/commit/99d1c01)), closes [#22](https://github.com/meetfranz/franz/issues/22)
* **Payment:** Fix payment window when name contains special character ([a854614](https://github.com/meetfranz/franz/commit/a854614))
* **macOS:** Add macOS dark theme system tray icon ([55805f1](https://github.com/meetfranz/franz/commit/55805f1)), closes [#1](https://github.com/meetfranz/franz/issues/1)
* **Windows:** Fix enable/disable autostart on login ([eca7f3b](https://github.com/meetfranz/franz/commit/eca7f3b)), closes [#17](https://github.com/meetfranz/franz/issues/17)
* **Windows:** Fix multiple system tray icons when opening/closing Franz ([5b9b0c7](https://github.com/meetfranz/franz/commit/5b9b0c7))<|MERGE_RESOLUTION|>--- conflicted
+++ resolved
@@ -19,13 +19,8 @@
 
 ### General
 
-<<<<<<< HEAD
-* **App:** Various performance improvments
-* **Translations:** Improved translations. **[A million thanks to the amazing community. 🎉](https://i18n.meetfranz.com/)**
-=======
 * **App:** Various performance improvements
 * **Translations:** Improved translations. **[A million thanks to the amazing community. 🎉](http://i18n.meetfranz.com/)**
->>>>>>> 79451c1a
 
 
 ### Features
